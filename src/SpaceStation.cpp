--- conflicted
+++ resolved
@@ -528,35 +528,6 @@
 	return (m_type->dockMethod == SpaceStationType::SURFACE);
 }
 
-<<<<<<< HEAD
-/* MarketAgent shite */
-void SpaceStation::Bought(Equip::Type t) {
-	m_equipmentStock[int(t)]++;
-}
-void SpaceStation::Sold(Equip::Type t) {
-	m_equipmentStock[int(t)]--;
-}
-bool SpaceStation::CanBuy(Equip::Type t, bool verbose) const {
-	return true;
-}
-bool SpaceStation::CanSell(Equip::Type t, bool verbose) const {
-	bool result = (m_equipmentStock[int(t)] > 0);
-	if (verbose && !result) {
-		Pi::game->log->Add(Lang::ITEM_IS_OUT_OF_STOCK);
-	}
-	return result;
-}
-bool SpaceStation::DoesSell(Equip::Type t) const {
-	return Polit::IsCommodityLegal(Pi::game->GetSpace()->GetStarSystem().Get(), t);
-}
-
-Sint64 SpaceStation::GetPrice(Equip::Type t) const {
-	Sint64 mul = 100 + Pi::game->GetSpace()->GetStarSystem()->GetCommodityBasePriceModPercent(t);
-	return (mul * Sint64(Equip::types[t].basePrice)) / 100;
-}
-
-=======
->>>>>>> b487b90a
 // Renders space station and adjacent city if applicable
 // For orbital starports: renders as normal
 // For surface starports:
