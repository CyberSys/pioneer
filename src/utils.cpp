#ifdef __MINGW32__
#define WINVER 0x0500
#include <w32api.h>
#define _WIN32_IE IE5
#endif

#include <stdlib.h>
#include <math.h>
#include "libs.h"
#include "utils.h"
#include "gui/Gui.h"
#include <string>
#include <map>

#ifdef _WIN32

#ifdef __MINGW32__
#include <dirent.h>
#include <sys/stat.h>
#include <stdexcept>
#define WINSHLWAPI
#else /* !__MINGW32__ */
#include "win32-dirent.h"
#endif

#include <shlobj.h>
#include <shlwapi.h>

#else /* !_WIN32 */
#include <dirent.h>
#include <errno.h>
#include <sys/stat.h>
#include <sys/types.h>
#endif

#ifndef _MSC_VER
#define PNG_SKIP_SETJMP_CHECK
#include <png.h>
#endif

std::string GetPiUserDir(const std::string &subdir)
{

#if defined(_WIN32)

	char appdata_path[MAX_PATH];
	if (SHGetFolderPathA(0, CSIDL_PERSONAL, 0, SHGFP_TYPE_CURRENT, appdata_path) != S_OK) {
		fprintf(stderr, "Couldn't get user documents folder path\n");
		exit(-1);
	}

	std::string path(appdata_path);
	path += "/Pioneer";

	if (!PathFileExistsA(path.c_str())) {
		if (SHCreateDirectoryExA(0, path.c_str(), 0) != ERROR_SUCCESS) {
			fprintf(stderr, "Couldn't create user game folder '%s'", path.c_str());
			exit(-1);
		}
	}

	if (subdir.length() > 0) {
		path += "/" + subdir;
		if (!PathFileExistsA(path.c_str())) {
			if (SHCreateDirectoryExA(0, path.c_str(), 0) != ERROR_SUCCESS) {
				fprintf(stderr, "Couldn't create user game folder '%s'", path.c_str());
				exit(-1);
			}
		}
	}

	return path + "/";

#else

	std::string path = getenv("HOME");

#ifdef __APPLE__
	path += "/Library/Application Support/Pioneer";
#else
	path += "/.pioneer";
#endif

	struct stat st;
	if (stat(path.c_str(), &st) < 0 && mkdir(path.c_str(), S_IRWXU|S_IRWXG|S_IRWXO) < 0) {
		fprintf(stderr, "Couldn't create user dir '%s': %s\n", path.c_str(), strerror(errno));
		exit(-1);
	}

	if (subdir.length() > 0) {
		path += "/" + subdir;
		if (stat(path.c_str(), &st) < 0 && mkdir(path.c_str(), S_IRWXU|S_IRWXG|S_IRWXO) < 0) {
			fprintf(stderr, "Couldn't create user dir '%s': %s\n", path.c_str(), strerror(errno));
			exit(-1);
		}
	}

	return path + "/";

#endif

}

std::string PiGetDataDir()
{
	return PIONEER_DATA_DIR + std::string("/");
}

FILE *fopen_or_die(const char *filename, const char *mode)
{
	FILE *f = fopen(filename, mode);
	if (!f) {
		printf("Error: could not open file '%s'\n", filename);
		throw MissingFileException();
	}
	return f;
}

std::string format_money(Sint64 money)
{
	char buf[32];
	snprintf(buf, sizeof(buf), "$%.2f", 0.01*double(money));
	return std::string(buf);
}

class timedate {
public:
	timedate() : hour(0), minute(0), second(0), day(0), month(0), year(3200) {}
	timedate(int stamp) { *this = stamp; }
	timedate &operator=(int stamp);
	std::string fmt_time_date();
	std::string fmt_date();
private:
	int hour, minute, second, day, month, year;

	static const char months[37];
	static const unsigned char days[2][12];
};

const char timedate::months[37] = "JanFebMarAprMayJunJulAugSepOctNovDec";
const unsigned char timedate::days[2][12] = {
	{31, 28, 31, 30, 31, 30, 31, 31, 30, 31, 30, 31},
	{31, 29, 31, 30, 31, 30, 31, 31, 30, 31, 30, 31}
};

timedate &timedate::operator=(int stamp)
{
	int i = int(stamp) % 86400;

	hour   = i / 3600; i %= 3600;
	minute = i /   60; i %=   60;
	second = i;

	i = int(stamp) / 86400 + 1168410; // days since "year 0"

	int n400 = i / 146097; i %= 146097;
	int n100 = i /  36524; i %=  36524;
	int n4   = i /   1461; i %=   1461;
	int n1   = i /    365;

	year = n1 + n4 * 4 + n100 * 100 + n400 * 400 + !(n100 == 4 || n1 == 4);
	day = i % 365 + (n100 == 4 || n1 == 4) * 365;
	int leap = (year % 4 == 0 && year % 100) || (year % 400 == 0);

	month = 0;
	while (day >= days[leap][month])
		day -= days[leap][month++];

	return *this;
}

std::string timedate::fmt_time_date()
{
	char buf[32];
	snprintf(buf, sizeof (buf), "%02d:%02d:%02d %d %.3s %d",
	         hour, minute, second, day + 1, months + month * 3, year);
	return buf;
}

std::string timedate::fmt_date()
{
	char buf[16];
	snprintf(buf, sizeof (buf), "%d %.3s %d",
	         day + 1, months + month * 3, year);
	return buf;
}


std::string format_date(double t)
{
	timedate stamp = int(t);
	return stamp.fmt_time_date();
}

std::string format_date_only(double t)
{
	timedate stamp = int(t);
	return stamp.fmt_date();
}

std::string string_join(std::vector<std::string> &v, std::string sep)
{
	std::vector<std::string>::iterator i = v.begin();
	std::string out;

	while (i != v.end()) {
		out += *i;
		++i;
		if (i != v.end()) out += sep;
	}
	return out;
}

std::string join_path(const char *firstbit, ...)
{
	const char *bit;
	va_list ap;
	std::string out = firstbit;
	va_start(ap, firstbit);
	while ((bit = va_arg(ap, const char *))) {
		out = out + "/" + std::string(bit);
	}
	va_end(ap);
	return out;
}

void Error(const char *format, ...)
{
	char buf[1024];
	va_list ap;
	va_start(ap, format);
	vsnprintf(buf, sizeof(buf), format, ap);
	va_end(ap);
	fprintf(stderr, "Error: %s\n", buf);
	Gui::Screen::ShowBadError((std::string("Error: ") + buf).c_str());
	abort();
}

void Warning(const char *format, ...)
{
	char buf[1024];
	va_list ap;
	va_start(ap, format);
	vsnprintf(buf, sizeof(buf), format, ap);
	va_end(ap);
	fprintf(stderr, "%s\n", buf);
	Gui::Screen::ShowBadError(buf);
}

void SilentWarning(const char *format, ...)
{
	fputs("Warning: ", stderr);
	va_list ap;
	va_start(ap, format);
	vfprintf(stderr, format, ap);
	va_end(ap);
	fputs("\n", stderr);
}

void strip_cr_lf(char *string)
{
	char *s = string;
	while (*s) {
		if ((*s == '\r') || (*s == '\n')) {
			*s = 0;
			break;
		}
		s++;
	}
}

#define AU		149598000000.0
std::string format_distance(double dist)
{
	if (dist < 1000) {
		return stringf(128, "%.0f m", dist);
	} else if (dist < AU*0.1) {
		return stringf(128, "%.2f km", dist*0.001);
	} else {
		return stringf(128, "%.2f AU", dist/AU);
	}
}

void GetFrustum(Plane planes[6])
{
	GLdouble modelMatrix[16];
	GLdouble projMatrix[16];

	glGetDoublev (GL_MODELVIEW_MATRIX, modelMatrix);
	glGetDoublev (GL_PROJECTION_MATRIX, projMatrix);

	matrix4x4d m = matrix4x4d(projMatrix) * matrix4x4d(modelMatrix); 

	// Left clipping plane
	planes[0].a = m[3] + m[0];
	planes[0].b = m[7] + m[4];
	planes[0].c = m[11] + m[8];
	planes[0].d = m[15] + m[12];
	// Right clipping plane
	planes[1].a = m[3] - m[0];
	planes[1].b = m[7] - m[4];
	planes[1].c = m[11] - m[8];
	planes[1].d = m[15] - m[12];
	// Top clipping plane
	planes[2].a = m[3] - m[1];
	planes[2].b = m[7] - m[5];
	planes[2].c = m[11] - m[9];
	planes[2].d = m[15] - m[13];
	// Bottom clipping plane
	planes[3].a = m[3] + m[1];
	planes[3].b = m[7] + m[5];
	planes[3].c = m[11] + m[9];
	planes[3].d = m[15] + m[13];
	// Near clipping plane
	planes[4].a = m[3] + m[2];
	planes[4].b = m[7] + m[6];
	planes[4].c = m[11] + m[10];
	planes[4].d = m[15] + m[14];
	// Far clipping plane
	planes[5].a = m[3] + m[2];
	planes[5].b = m[7] + m[6];
	planes[5].c = m[11] + m[10];
	planes[5].d = m[15] + m[14];

	// Normalize the fuckers
	for (int i=0; i<6; i++) {
		double invlen;
		invlen = 1.0 / sqrt(planes[i].a*planes[i].a + planes[i].b*planes[i].b + planes[i].c*planes[i].c);
		planes[i].a *= invlen;
		planes[i].b *= invlen;
		planes[i].c *= invlen;
		planes[i].d *= invlen;
	}
}

/*
 * So (if you will excuse the C99 compound array literal):
 * string_subst("Hello %1, you smell of %0. Yep, definitely %0.", 2, (std::string[]){"shit","Tom"});
 * will return the string "Hello Tom, you smell of shit. Yep, definitely shit."
 */
std::string string_subst(const char *format, const unsigned int num_args, std::string args[])
{
	std::string out;
	const char *pos = format;

	while (*pos) {
		int i = 0;
		// look for control symbol
		while (pos[i] && (pos[i]!='%')) i++;
		out.append(pos, i);
		if (pos[i]=='%') {
			unsigned int argnum;
			if (pos[++i]=='%') {
				out.push_back('%');
				i++;
			}
			else if (1 == sscanf(&pos[i], "%u", &argnum)) {
				if (argnum >= num_args) out.append("(INVALID ARG)");
				else {
					out.append(args[argnum]);
					while (isdigit(pos[i])) i++;
				}
			} else {
				out.append("(INVALID %code)");
			}
		}
		pos += i;
	}
	return out;
}

static std::map<std::string, GLuint> s_textures;

GLuint util_load_tex_rgba(const char *filename)
{
	GLuint tex = -1;
	std::map<std::string, GLuint>::iterator t = s_textures.find(filename);

	if (t != s_textures.end()) return (*t).second;

	SDL_Surface *s = IMG_Load(filename);

	if (s)
	{
		glGenTextures (1, &tex);
		glBindTexture (GL_TEXTURE_2D, tex);
		glTexParameteri(GL_TEXTURE_2D,GL_TEXTURE_MAG_FILTER,GL_LINEAR);
		glTexParameteri(GL_TEXTURE_2D,GL_TEXTURE_MIN_FILTER,GL_LINEAR_MIPMAP_NEAREST);
		switch ( s->format->BitsPerPixel )
		{
		case 32:
			gluBuild2DMipmaps(GL_TEXTURE_2D, GL_RGBA, s->w, s->h, GL_RGBA, GL_UNSIGNED_BYTE, s->pixels);
			break;
		case 24:
			gluBuild2DMipmaps(GL_TEXTURE_2D, GL_RGBA, s->w, s->h, GL_RGB, GL_UNSIGNED_BYTE, s->pixels);
			break;
		default:
			printf("Texture '%s' needs to be 24 or 32 bit.\n", filename);
			exit(0);
		}
	
		SDL_FreeSurface(s);

		s_textures[filename] = tex;
	} else {
		Error("IMG_Load: %s\n", IMG_GetError());
	}

	return tex;
}

bool is_file(const std::string &filename)
{
	struct stat info;
	if (!stat(filename.c_str(), &info)) {
		if (S_ISREG(info.st_mode)) {
			return true;
		}
	}
	return false;
}

bool is_dir(const std::string &filename)
{
	struct stat info;
	if (!stat(filename.c_str(), &info)) {
		if (S_ISDIR(info.st_mode)) {
			return true;
		}
	}
	return false;
}

void foreach_file_in(const std::string &directory, void (*callback)(const std::string &, const std::string &))
{
	DIR *dir;
	struct dirent *entry;

	if ((dir = opendir(directory.c_str()))==NULL) {
		Error("Could not open directory %s", directory.c_str());
	} 
	while ((entry = readdir(dir)) != NULL) {
		if (entry->d_name[0] != '.') {
			std::string filename = directory + std::string("/") + entry->d_name;
			(*callback)(entry->d_name, filename);
		}
	}
}

Uint32 ceil_pow2(Uint32 v) {
	v--;
	v |= v >> 1;
	v |= v >> 2;
	v |= v >> 4;
	v |= v >> 8;
	v |= v >> 16;
	v++;
	return v;
}

void Screendump(const char* destFile, const int W, const int H)
{
#ifndef _MSC_VER
	std::string fname = join_path(GetPiUserDir("screenshots").c_str(), destFile, 0);

	std::vector<char> pixel_data(3*W*H);
	glBindFramebufferEXT(GL_FRAMEBUFFER_EXT, 0);
	glReadBuffer(GL_FRONT);
	glReadPixels(0, 0, W, H, GL_RGB, GL_UNSIGNED_BYTE, &pixel_data[0]);
	glFinish();

	png_structp png_ptr = png_create_write_struct(PNG_LIBPNG_VER_STRING, 0, 0, 0);
	if (!png_ptr) {
		fprintf(stderr, "Couldn't create png_write_struct\n");
		return;
	}

	png_infop info_ptr = png_create_info_struct(png_ptr);
	if (!info_ptr) {
		png_destroy_write_struct(&png_ptr, 0);
		fprintf(stderr, "Couldn't create png_info_struct\n");
		return;
	}

	//http://www.libpng.org/pub/png/libpng-1.2.5-manual.html#section-3.1
	if (setjmp(png_jmpbuf(png_ptr))) {
		png_destroy_write_struct(&png_ptr, &info_ptr);
		fprintf(stderr, "Couldn't set png jump buffer\n");
		return;
	}

	FILE *out = fopen(fname.c_str(), "wb");
	if (!out) {
		png_destroy_write_struct(&png_ptr, &info_ptr);
		fprintf(stderr, "Couldn't open %s for writing\n", fname.c_str());
		return;
	}

	png_init_io(png_ptr, out);
	png_set_filter(png_ptr, 0, PNG_FILTER_NONE);
	png_set_IHDR(png_ptr, info_ptr, W, H, 8, PNG_COLOR_TYPE_RGB,
		PNG_INTERLACE_NONE, PNG_COMPRESSION_TYPE_DEFAULT,
		PNG_FILTER_TYPE_DEFAULT);

	png_bytepp rows = new png_bytep[H];

	for (unsigned int i = 0; i < H; ++i) {
		rows[i] = reinterpret_cast<png_bytep>(&pixel_data[(H-i-1) * W * 3]);
	}
	png_set_rows(png_ptr, info_ptr, rows);
	png_write_png(png_ptr, info_ptr, PNG_TRANSFORM_IDENTITY, 0);

	png_destroy_write_struct(&png_ptr, &info_ptr);
<<<<<<< HEAD

	delete[] rows;

=======
	delete[] rows;
>>>>>>> 59c0607b
	fclose(out);
	printf("Screenshot %s saved\n", fname.c_str());
#endif
}<|MERGE_RESOLUTION|>--- conflicted
+++ resolved
@@ -511,13 +511,9 @@
 	png_write_png(png_ptr, info_ptr, PNG_TRANSFORM_IDENTITY, 0);
 
 	png_destroy_write_struct(&png_ptr, &info_ptr);
-<<<<<<< HEAD
 
 	delete[] rows;
 
-=======
-	delete[] rows;
->>>>>>> 59c0607b
 	fclose(out);
 	printf("Screenshot %s saved\n", fname.c_str());
 #endif
