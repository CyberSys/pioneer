--- conflicted
+++ resolved
@@ -339,19 +339,11 @@
 	// XXX ugly hack checking for console here
 	if (!Pi::IsConsoleActive()) {
 		if (Pi::KeyState(SDLK_EQUALS) ||
-<<<<<<< HEAD
 			m_zoomInButton->IsPressed()) 
 				m_zoomTo *= pow(ZOOM_IN_SPEED * Pi::GetMoveSpeedShiftModifier(), ft);
 		if (Pi::KeyState(SDLK_MINUS) ||
 			m_zoomOutButton->IsPressed()) 
 				m_zoomTo *= pow(ZOOM_OUT_SPEED / Pi::GetMoveSpeedShiftModifier(), ft);
-=======
-			m_zoomInButton->IsPressed())
-				m_zoom *= pow(4.0f, ft);
-		if (Pi::KeyState(SDLK_MINUS) ||
-			m_zoomOutButton->IsPressed())
-				m_zoom *= pow(0.25f, ft);
->>>>>>> 58fbbab8
 	}
 	// TODO: add "true" lower/upper bounds to m_zoomTo / m_zoom
 	m_zoomTo = Clamp(m_zoomTo, MIN_ZOOM, MAX_ZOOM);
@@ -369,17 +361,9 @@
 void SystemView::MouseButtonDown(int button, int x, int y)
 {
 	if (this == Pi::GetView()) {
-<<<<<<< HEAD
 		if (Pi::MouseButtonState(SDL_BUTTON_WHEELDOWN))
 			m_zoomTo *= ((ZOOM_OUT_SPEED-1) * WHEEL_SENSITIVITY+1) / Pi::GetMoveSpeedShiftModifier();
 		else if (Pi::MouseButtonState(SDL_BUTTON_WHEELUP))
 			m_zoomTo *= ((ZOOM_IN_SPEED-1) * WHEEL_SENSITIVITY+1) * Pi::GetMoveSpeedShiftModifier();
-=======
-		const float ft = Pi::GetFrameTime();
-		if (Pi::MouseButtonState(SDL_BUTTON_WHEELDOWN))
-				m_zoom *= pow(0.25f, ft);
-		if (Pi::MouseButtonState(SDL_BUTTON_WHEELUP))
-				m_zoom *= pow(4.0f, ft);
->>>>>>> 58fbbab8
 	}
 }