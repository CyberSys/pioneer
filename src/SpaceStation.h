#ifndef _SPACESTATION_H
#define _SPACESTATION_H

#include "libs.h"
#include "ModelBody.h"
#include "ShipType.h"
#include "MarketAgent.h"
#include "ShipFlavour.h"
#include "Quaternion.h"
#include "Serializer.h"
#include "RefList.h"

#define MAX_DOCKING_PORTS	4

class CollMeshSet;
class Ship;
struct Mission;
class CityOnPlanet;
<<<<<<< HEAD
class Renderer;
=======
namespace Graphics { class Renderer; }
>>>>>>> 8896ba3e

struct SpaceStationType {
	LmrModel *model;
	const char *modelName;
	float angVel;
	enum DOCKMETHOD { SURFACE, ORBITAL } dockMethod;
	int numDockingPorts;
	int numDockingStages;
	int numUndockStages;
	double *dockAnimStageDuration;
	double *undockAnimStageDuration;
	bool dockOneAtATimePlease;
	
	struct positionOrient_t {
		vector3d pos;
		vector3d xaxis;
		vector3d yaxis;
	};

	void _ReadStageDurations(const char *key, int *outNumStages, double **durationArray);
	// read from lua model definition
	void ReadStageDurations();
	bool GetShipApproachWaypoints(int port, int stage, positionOrient_t &outPosOrient) const;
	/** when ship is on rails it returns true and fills outPosOrient.
	 * when ship has been released (or docked) it returns false.
	 * Note station animations may continue for any number of stages after
	 * ship has been released and is under player control again */
	bool GetDockAnimPositionOrient(int port, int stage, double t, const vector3d &from, positionOrient_t &outPosOrient, const Ship *ship) const;
};

class StationAdvertForm;
class FormController;
class SpaceStation;
struct BBAdvert;

typedef StationAdvertForm* (*AdvertFormBuilder)(FormController *controller, SpaceStation *station, const BBAdvert &ad);

struct BBAdvert {
	int               ref;
	std::string       description;
	AdvertFormBuilder builder;
};


class SBody;

class SpaceStation: public ModelBody, public MarketAgent {
public:
	OBJDEF(SpaceStation, ModelBody, SPACESTATION);
	static void Init();
	static void Uninit();
	enum TYPE { JJHOOP, GROUND_FLAVOURED, TYPE_MAX };

	enum Animation { // <enum scope='SpaceStation' name=SpaceStationAnimation prefix=ANIM_>
		ANIM_DOCKING_BAY_1,
		ANIM_DOCKING_BAY_2,
		ANIM_DOCKING_BAY_3,
		ANIM_DOCKING_BAY_4,
	};

	// Should point to SBody in Pi::currentSystem
	SpaceStation(const SBody *);
	SpaceStation() {}
	virtual ~SpaceStation();
	virtual double GetBoundingRadius() const;
	virtual bool OnCollision(Object *b, Uint32 flags, double relVel);
<<<<<<< HEAD
	virtual void Render(Renderer *r, const vector3d &viewCoords, const matrix4x4d &viewTransform);
=======
	virtual void Render(Graphics::Renderer *r, const vector3d &viewCoords, const matrix4x4d &viewTransform);
>>>>>>> 8896ba3e
	/** You should call Ship::Undock() rather than this.
	 * Returns true on success, false if permission denied */
	bool LaunchShip(Ship *ship, int port);
	void OrientDockedShip(Ship *ship, int port) const;
	bool GetDockingClearance(Ship *s, std::string &outMsg);
	virtual void TimeStepUpdate(const float timeStep);
	bool IsGroundStation() const;
	float GetDesiredAngVel() const;
	void AddEquipmentStock(Equip::Type t, int num) { m_equipmentStock[t] += num; }
	/* MarketAgent stuff */
	int GetStock(Equip::Type t) const { return m_equipmentStock[t]; }
	Sint64 GetPrice(Equip::Type t) const;
	bool CanBuy(Equip::Type t, bool verbose) const;
	bool CanSell(Equip::Type t, bool verbose) const;
	bool DoesSell(Equip::Type t) const;
	virtual const SBody *GetSBody() const { return m_sbody; }
	void ReplaceShipOnSale(int idx, const ShipFlavour *with);
	std::vector<ShipFlavour> &GetShipsOnSale() { return m_shipsOnSale; }
	virtual void PostLoadFixup(Space *space);
	virtual void NotifyRemoved(const Body* const removedBody);
	int GetFreeDockingPort(); // returns -1 if none free
	int GetMyDockingPort(const Ship *s) const {
		for (int i=0; i<MAX_DOCKING_PORTS; i++) {
			if (s == m_shipDocking[i].ship) return i;
		}
		return -1;
	}
	void SetDocked(Ship *ship, int port);
	const SpaceStationType *GetSpaceStationType() const { return m_type; }
	sigc::signal<void> onShipsForSaleChanged;
	sigc::signal<void, BBAdvert&> onBulletinBoardAdvertDeleted;
	sigc::signal<void> onBulletinBoardChanged;
	sigc::signal<void> onBulletinBoardDeleted;

	bool AllocateStaticSlot(int& slot);

	void CreateBB();

	int AddBBAdvert(std::string description, AdvertFormBuilder builder);
	const BBAdvert *GetBBAdvert(int ref);
	bool RemoveBBAdvert(int ref);
	const std::list<const BBAdvert*> GetBBAdverts();

	// use docking bay position, if player has been granted permission
	virtual vector3d GetTargetIndicatorPosition(const Frame *relTo) const;
	
protected:
	virtual void Save(Serializer::Writer &wr, Space *space);
	virtual void Load(Serializer::Reader &rd, Space *space);
	/* MarketAgent stuff */
	void Bought(Equip::Type t);
	void Sold(Equip::Type t);
private:
	void DoDockingAnimation(const double timeStep);
	void DoLawAndOrder();

	/* Stage 0 means docking port empty
	 * Stage 1 means docking clearance granted to ->ship
	 * Stage 2 to m_type->numDockingStages is docking animation
	 * Stage m_type->numDockingStages+1 means ship is docked
	 * Stage -1 to -m_type->numUndockStages is undocking animation
	 */
	struct shipDocking_t {
		Ship *ship;
		int shipIndex; // deserialisation
		int stage;
		vector3d fromPos; // in station model coords
		Quaterniond fromRot;
		double stagePos; // 0 -> 1.0
	};
	shipDocking_t m_shipDocking[MAX_DOCKING_PORTS];

	double m_openAnimState[MAX_DOCKING_PORTS];
	double m_dockAnimState[MAX_DOCKING_PORTS];

	void InitStation();
	void PositionDockedShip(Ship *ship, int port);
	void UpdateShipyard();
	const SpaceStationType *m_type;
	const SBody *m_sbody;
	int m_equipmentStock[Equip::TYPE_MAX];
	std::vector<ShipFlavour> m_shipsOnSale;
	double m_lastUpdatedShipyard;
	CityOnPlanet *m_adjacentCity;
	int m_numPoliceDocked;
	bool m_staticSlot[4];

	std::vector<BBAdvert> m_bbAdverts;
	bool m_bbCreated, m_bbShuffled;
};

#endif /* _SPACESTATION_H */<|MERGE_RESOLUTION|>--- conflicted
+++ resolved
@@ -16,11 +16,7 @@
 class Ship;
 struct Mission;
 class CityOnPlanet;
-<<<<<<< HEAD
-class Renderer;
-=======
 namespace Graphics { class Renderer; }
->>>>>>> 8896ba3e
 
 struct SpaceStationType {
 	LmrModel *model;
@@ -87,11 +83,7 @@
 	virtual ~SpaceStation();
 	virtual double GetBoundingRadius() const;
 	virtual bool OnCollision(Object *b, Uint32 flags, double relVel);
-<<<<<<< HEAD
-	virtual void Render(Renderer *r, const vector3d &viewCoords, const matrix4x4d &viewTransform);
-=======
 	virtual void Render(Graphics::Renderer *r, const vector3d &viewCoords, const matrix4x4d &viewTransform);
->>>>>>> 8896ba3e
 	/** You should call Ship::Undock() rather than this.
 	 * Returns true on success, false if permission denied */
 	bool LaunchShip(Ship *ship, int port);
