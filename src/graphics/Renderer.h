#ifndef _RENDERER_H
#define _RENDERER_H

#include "libs.h"
#include <map>

class Light;

namespace Graphics {

/*
 * Renderer base class. A Renderer draws points, lines, triangles, changes blend modes
 * and other states. Data flows mostly one way: you tell the renderer to do things, but
 * you don't get to query the current matrix mode or number of lights
 * - store that info elsewhere.
 * Performance is not a big concern right now (it hasn't really decreased), to be optimized
 * later
 *
 * To Do:
 * Move statistics collection here: fps, number of triangles etc.
 * Screenshot function (at least read framebuffer, write to file elsewhere)
 * Move SDL video init here (pass a GraphicsSettings struct or similar to Renderer's constructor)
 * ToggleFullscreen
 * The 2D varieties of DrawPoints, DrawLines might have to go - it seemed
 * like a good idea to allow the possibility for optimizing these cases but
 * right now there isn't much of a difference.
 * Renderer::RequestMaterial approach to Materials to get rid of the shader hack (see comments in Material.h)
 * LMR is tricky because it's both a model compiler and renderer. The draw ops can be quite easily
 * converted to use StaticMeshes, Materials etc. but it would lose some of the quirks
 * like changing lighting mid-mesh (without hacks which are not useful outside LMR)
 * Terrain: not necessarily tricky to convert, but let's see if it's going to be
 * rewritten first... Terrain would likely get a special DrawTerrain(GeoPatch *) function.
 * Reboot postprocessing, again
 */

class Material;
class RendererLegacy;
class StaticMesh;
class Surface;
class VertexArray;
class Texture;
class TextureDescriptor;

// first some enums
enum LineType {
	LINE_SINGLE = GL_LINES, //draw one line per two vertices
	LINE_STRIP = GL_LINE_STRIP,  //connect vertices
	LINE_LOOP = GL_LINE_LOOP    //connect vertices,  connect start & end
};

//how to treat vertices
enum PrimitiveType {
	TRIANGLES = GL_TRIANGLES,
	TRIANGLE_STRIP = GL_TRIANGLE_STRIP,
	TRIANGLE_FAN = GL_TRIANGLE_FAN,
	POINTS = GL_POINTS
};

enum BlendMode {
	BLEND_SOLID,
	BLEND_ADDITIVE,
	BLEND_ALPHA,
	BLEND_ALPHA_ONE, //XXX what the hell to call this
	BLEND_ALPHA_PREMULT
};

// Renderer base, functions return false if
// failed/unsupported
class Renderer
{
public:
	Renderer(int width, int height);
	virtual ~Renderer();

	virtual const char* GetName() = 0;
	//get supported minimum for z near and maximum for z far values
	virtual bool GetNearFarRange(float &near, float &far) const = 0;

	virtual bool BeginFrame() = 0;
	virtual bool EndFrame() = 0;
	//traditionally gui happens between endframe and swapbuffers
	virtual bool SwapBuffers() = 0;

	//clear color and depth buffer
	virtual bool ClearScreen() { return false; }
	//clear depth buffer
	virtual bool ClearDepthBuffer() { return false; }
	virtual bool SetClearColor(const Color &c) { return false; }

	virtual bool SetViewport(int x, int y, int width, int height) { return false; }

	//set the model view matrix
	virtual bool SetTransform(const matrix4x4d &m) { return false; }
	virtual bool SetTransform(const matrix4x4f &m) { return false; }
	//set projection matrix
	virtual bool SetPerspectiveProjection(float fov, float aspect, float near, float far) { return false; }
	virtual bool SetOrthographicProjection(float xmin, float xmax, float ymin, float ymax, float zmin, float zmax) { return false; }

	//render state functions
	virtual bool SetBlendMode(BlendMode type) { return false; }
	virtual bool SetDepthTest(bool enabled) { return false; }
	//enable/disable writing to z buffer
	virtual bool SetDepthWrite(bool enabled) { return false; }
	virtual bool SetWireFrameMode(bool enabled) { return false; }

	virtual bool SetLights(int numlights, const Light *l) { return false; }
	virtual bool SetAmbientColor(const Color &c) { return false; }

	virtual bool SetScissor(bool enabled, const vector2f &pos = 0, const vector2f &size = 0) { return false; }

	//drawing functions
	//2d drawing is generally understood to be for gui use (unlit, ortho projection)
	//per-vertex colour lines
	virtual bool DrawLines(int vertCount, const vector3f *vertices, const Color *colors, LineType type=LINE_SINGLE) { return false; }
	//flat colour lines
	virtual bool DrawLines(int vertCount, const vector3f *vertices, const Color &color, LineType type=LINE_SINGLE) { return false; }
	virtual bool DrawLines2D(int vertCount, const vector2f *vertices, const Color &color, LineType type=LINE_SINGLE) { return false; }
	virtual bool DrawPoints(int count, const vector3f *points, const Color *colors, float pointSize=1.f) { return false; }
	virtual bool DrawPoints2D(int count, const vector2f *points, const Color *colors, float pointSize=1.f) { return false; }
	//unindexed triangle draw
	virtual bool DrawTriangles(const VertexArray *vertices, const Material *material=0, PrimitiveType type=TRIANGLES)  { return false; }
	//indexed triangle draw
	virtual bool DrawSurface(const Surface *surface) { return false; }
	//high amount of textured quads for particles etc
	virtual bool DrawPointSprites(int count, const vector3f *positions, const Material *material, float size) { return false; }
	//complex unchanging geometry that is worthwhile to store in VBOs etc.
	virtual bool DrawStaticMesh(StaticMesh *thing) { return false; }

<<<<<<< HEAD
	virtual Texture *CreateTexture(const TextureDescriptor &descriptor) = 0;

	Texture *GetCachedTexture(const std::string &type, const std::string &name);
	void AddCachedTexture(const std::string &type, const std::string &name, Texture *texture);
	void RemoveCachedTexture(const std::string &type, const std::string &name);
=======
	// output human-readable debug info to the given stream
	virtual bool PrintDebugInfo(std::ostream &out) { return false; }
>>>>>>> 7e0c9c1f

	// take a ticket representing the current renderer state. when the ticket
	// is deleted, the renderer state is restored
	class StateTicket {
	public:
		StateTicket(Renderer *r) : m_renderer(r) { m_renderer->PushState(); }
		virtual ~StateTicket() { m_renderer->PopState(); }
	private:
		StateTicket(const StateTicket&);
		StateTicket &operator=(const StateTicket&);
		Renderer *m_renderer;
	};

protected:
	int m_width;
	int m_height;

	virtual void PushState() = 0;
	virtual void PopState() = 0;

private:
	typedef std::pair<std::string,std::string> TextureCacheKey;
	typedef std::map<TextureCacheKey,RefCountedPtr<Texture>*> TextureCacheMap;
	TextureCacheMap m_textures;

	void RemoveAllCachedTextures();
};

// subclass this to store renderer specific information
// See top of RendererLegacy.cpp
struct RenderInfo {
	RenderInfo() { }
	virtual ~RenderInfo() { }
};

// baseclass for a renderable thing. so far it just means that the renderer
// can store renderer-specific data in it (RenderInfo)
struct Renderable {
public:
	Renderable(): m_renderInfo(0) {}

	RenderInfo *GetRenderInfo() const { return m_renderInfo.Get(); }
	void SetRenderInfo(RenderInfo *renderInfo) { m_renderInfo.Reset(renderInfo); }

private:
	ScopedPtr<RenderInfo> m_renderInfo;
};

}

#endif<|MERGE_RESOLUTION|>--- conflicted
+++ resolved
@@ -126,16 +126,14 @@
 	//complex unchanging geometry that is worthwhile to store in VBOs etc.
 	virtual bool DrawStaticMesh(StaticMesh *thing) { return false; }
 
-<<<<<<< HEAD
 	virtual Texture *CreateTexture(const TextureDescriptor &descriptor) = 0;
 
 	Texture *GetCachedTexture(const std::string &type, const std::string &name);
 	void AddCachedTexture(const std::string &type, const std::string &name, Texture *texture);
 	void RemoveCachedTexture(const std::string &type, const std::string &name);
-=======
+ 
 	// output human-readable debug info to the given stream
 	virtual bool PrintDebugInfo(std::ostream &out) { return false; }
->>>>>>> 7e0c9c1f
 
 	// take a ticket representing the current renderer state. when the ticket
 	// is deleted, the renderer state is restored
