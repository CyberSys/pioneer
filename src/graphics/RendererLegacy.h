#ifndef _RENDERER_LEGACY_H
#define _RENDERER_LEGACY_H

#include "Renderer.h"

namespace Graphics {

class Texture;

// Fixed function renderer
class RendererLegacy : public Renderer
{
public:
	RendererLegacy(int width, int height);
	virtual ~RendererLegacy();

	virtual const char* GetName() { return "Legacy renderer"; }
	virtual bool GetNearFarRange(float &near, float &far) const;

	virtual bool BeginFrame();
	virtual bool EndFrame();
	virtual bool SwapBuffers();

	virtual bool ClearScreen();
	virtual bool ClearDepthBuffer();
	virtual bool SetClearColor(const Color &c);

	virtual bool SetViewport(int x, int y, int width, int height);

	virtual bool SetTransform(const matrix4x4d &m);
	virtual bool SetTransform(const matrix4x4f &m);
	virtual bool SetPerspectiveProjection(float fov, float aspect, float near, float far);
	virtual bool SetOrthographicProjection(float xmin, float xmax, float ymin, float ymax, float zmin, float zmax);

	virtual bool SetBlendMode(BlendMode mode);
	virtual bool SetDepthTest(bool enabled);
	virtual bool SetDepthWrite(bool enabled);
	virtual bool SetWireFrameMode(bool enabled);

	virtual bool SetLights(int numlights, const Light *l);
	virtual bool SetAmbientColor(const Color &c);

	virtual bool SetScissor(bool enabled, const vector2f &pos = 0, const vector2f &size = 0);

	virtual bool DrawLines(int vertCount, const vector3f *vertices, const Color *colors, LineType type=LINE_SINGLE);
	virtual bool DrawLines(int vertCount, const vector3f *vertices, const Color &color, LineType type=LINE_SINGLE);
	virtual bool DrawLines2D(int vertCount, const vector2f *vertices, const Color &color, LineType type=LINE_SINGLE);
	virtual bool DrawPoints(int count, const vector3f *points, const Color *colors, float pointSize=1.f);
	virtual bool DrawPoints2D(int count, const vector2f *points, const Color *colors, float pointSize=1.f);
	virtual bool DrawTriangles(const VertexArray *vertices, const Material *material=0, PrimitiveType type=TRIANGLES);
	virtual bool DrawSurface(const Surface *surface);
	virtual bool DrawPointSprites(int count, const vector3f *positions, const Material *material, float size);
	virtual bool DrawStaticMesh(StaticMesh *thing);

<<<<<<< HEAD
	virtual Texture *CreateTexture(const TextureDescriptor &descriptor);
=======
	virtual bool PrintDebugInfo(std::ostream &out);
>>>>>>> 7e0c9c1f

protected:
	virtual void PushState();
	virtual void PopState();

	virtual void ApplyMaterial(const Material *mat);
	virtual void UnApplyMaterial(const Material *mat);
	//figure out states from a vertex array and enable them
	//also sets vertex pointers
	virtual void EnableClientStates(const VertexArray *v);
	//disable previously enabled
	virtual void DisableClientStates();
	int m_numLights;
	std::vector<GLenum> m_clientStates;
	virtual bool BufferStaticMesh(StaticMesh *m);
	float m_minZNear;
	float m_maxZFar;
};

}

#endif<|MERGE_RESOLUTION|>--- conflicted
+++ resolved
@@ -52,11 +52,9 @@
 	virtual bool DrawPointSprites(int count, const vector3f *positions, const Material *material, float size);
 	virtual bool DrawStaticMesh(StaticMesh *thing);
 
-<<<<<<< HEAD
 	virtual Texture *CreateTexture(const TextureDescriptor &descriptor);
-=======
+
 	virtual bool PrintDebugInfo(std::ostream &out);
->>>>>>> 7e0c9c1f
 
 protected:
 	virtual void PushState();
