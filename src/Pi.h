#ifndef _PI_H
#define _PI_H

#include "libs.h"
#include "gui/Gui.h"
#include "View.h"
#include "mtrand.h"
#include "gameconsts.h"
#include "Serializer.h"
#include "GameConfig.h"
#include "LuaEventQueue.h"
#include "LuaSerializer.h"
#include "LuaTimer.h"
#include "CargoBody.h"
#include "Space.h"
#include <map>
#include <string>
#include <vector>

class Player;
class SectorView;
class SystemView;
class WorldView;
class SystemInfoView;
class ShipCpanel;
class StarSystem;
class SpaceStationView;
class InfoView;
class SpaceStation;
class GalacticView;
class Ship;
class GameMenuView;
class LuaConsole;
namespace Sound { class MusicPlayer; }

#if OBJECTVIEWER
class ObjectViewerView;
#endif

struct DetailLevel {
	int planets;
	int textures;
	int fracmult;
	int cities;
};

enum MsgLevel {
	MSG_NORMAL,
	MSG_IMPORTANT
};

class Frame;
class SpaceManager;

#define PHYSICS_HZ (60.0f)

class Pi {
public:
	static void Init();
	static void RedirectStdio();
	static void InitGame();
	static void StarportStart(Uint32 starport);
	static void StartGame();
	static void UninitGame();
	static void EndGame();
	static void Start();
	static void MainLoop();
	static void TombStoneLoop();
	static void OnChangeDetailLevel();
	static void ToggleLuaConsole();
	static void Quit() __attribute((noreturn));
	static void Serialize(Serializer::Writer &wr);
	static void Unserialize(Serializer::Reader &rd);
	static float GetFrameTime() { return frameTime; }
	static double GetGameTime() { return gameTime; }
	static void SetTimeAccel(int v);
	static void RequestTimeAccel(int v, bool force = false);
	static int GetRequestedTimeAccelIdx() { return requestedTimeAccelIdx; }
	static int GetTimeAccelIdx() { return timeAccelIdx; }
	static bool IsTimeAccelPause() { return (timeAccelIdx == 0); }
	static bool IsTimeAccelNormal() { return (timeAccelIdx == 1); }
	static bool IsTimeAccelFast() { return (timeAccelIdx > 1); }
	static float GetTimeAccel() { return timeAccelRates[timeAccelIdx]; }
	static float GetTimeStep() { return timeAccelRates[timeAccelIdx]*(1.0f/PHYSICS_HZ); }
	static float GetGameTickAlpha() { return gameTickAlpha; }
	static int GetScrWidth() { return scrWidth; }
	static int GetScrHeight() { return scrHeight; }
	static float GetScrAspect() { return scrAspect; }
	static int KeyState(SDLKey k) { return keyState[k]; }
	static int KeyModState() { return keyModState; }
	static bool IsConsoleActive();
	static int JoystickButtonState(int joystick, int button);
	static int JoystickHatState(int joystick, int hat);
	static float JoystickAxisState(int joystick, int axis);
	static bool IsJoystickEnabled() { return joystickEnabled; }
	static void SetJoystickEnabled(bool state) { joystickEnabled = state; }
    static void SetMouseYInvert(bool state) { mouseYInvert = state; }
    static bool IsMouseYInvert() { return mouseYInvert; }
	static int MouseButtonState(int button) { return mouseButton[button]; }
	static void GetMouseMotion(int motion[2]) {
		memcpy(motion, mouseMotion, sizeof(int)*2);
	}
	static void SetMouseGrab(bool on);
	static void BoinkNoise();
	static bool IsGameStarted() { return isGameStarted; }
	static float CalcHyperspaceRange(int hyperclass, int total_mass_in_tonnes);
	static void Message(const std::string &message, const std::string &from = "", enum MsgLevel level = MSG_NORMAL);

	static sigc::signal<void, SDL_keysym*> onKeyPress;
	static sigc::signal<void, SDL_keysym*> onKeyRelease;
	static sigc::signal<void, int, int, int> onMouseButtonUp;
	static sigc::signal<void, int, int, int> onMouseButtonDown;
	static sigc::signal<void> onPlayerChangeTarget; // navigation or combat
	static sigc::signal<void> onPlayerChangeFlightControlState;
	static sigc::signal<void> onPlayerChangeEquipment;
	static sigc::signal<void, const SpaceStation*> onDockingClearanceExpired;

	static LuaManager *luaManager;

	static LuaSerializer *luaSerializer;
	static LuaTimer *luaTimer;

	static LuaEventQueue<> *luaOnGameStart;
	static LuaEventQueue<> *luaOnGameEnd;
	static LuaEventQueue<Ship> *luaOnEnterSystem;
	static LuaEventQueue<Ship> *luaOnLeaveSystem;
	static LuaEventQueue<Body> *luaOnFrameChanged;
	static LuaEventQueue<Ship,Body> *luaOnShipDestroyed;
	static LuaEventQueue<Ship,Body> *luaOnShipHit;
	static LuaEventQueue<Ship,Body> *luaOnShipCollided;
	static LuaEventQueue<Ship,SpaceStation> *luaOnShipDocked;
	static LuaEventQueue<Ship,SpaceStation> *luaOnShipUndocked;
	static LuaEventQueue<Ship,Body> *luaOnShipLanded;
	static LuaEventQueue<Ship,Body> *luaOnShipTakeOff;
	static LuaEventQueue<Ship,const char *> *luaOnShipAlertChanged;
	static LuaEventQueue<Ship,CargoBody> *luaOnJettison;
	static LuaEventQueue<Ship,const char *> *luaOnAICompleted;
	static LuaEventQueue<SpaceStation> *luaOnCreateBB;
	static LuaEventQueue<SpaceStation> *luaOnUpdateBB;
	static LuaEventQueue<> *luaOnSongFinished;
	static LuaEventQueue<Ship> *luaOnShipFlavourChanged;
	static LuaEventQueue<Ship,const char *> *luaOnShipEquipmentChanged;

	static MTRand rng;
	static int statSceneTris;

	static void SetView(View *v);
	static View *GetView() { return currentView; }
	static RefCountedPtr<StarSystem> GetSelectedSystem();

#if DEVKEYS
	static bool showDebugInfo;
#endif
	static Player *player;
	static SectorView *sectorView;
	static GalacticView *galacticView;
	static GameMenuView *gameMenuView;
	static SystemInfoView *systemInfoView;
	static SystemView *systemView;
	static WorldView *worldView;
	static SpaceStationView *spaceStationView;
	static InfoView *infoView;
	static LuaConsole *luaConsole;
	static ShipCpanel *cpan;
	static GLUquadric *gluQuadric;
<<<<<<< HEAD
=======
	static RefCountedPtr<StarSystem> currentSystem;
>>>>>>> cfe0a4f3
	static Sound::MusicPlayer &GetMusicPlayer() { return musicPlayer; }

#if OBJECTVIEWER
	static ObjectViewerView *objectViewerView;
#endif

	static SpaceManager *spaceManager;

	static int CombatRating(int kills);
	static const char * const combatRating[];

	static struct DetailLevel detail;
	static GameConfig config;
private:
	static void InitOpenGL();
	static void HandleEvents();
	static void InitJoysticks();

	static View *currentView;

	static double gameTime;
	/** So, the game physics rate (50Hz) can run slower
	  * than the frame rate. gameTickAlpha is the interpolation
	  * factor between one physics tick and another [0.0-1.0]
	  */
	static float gameTickAlpha;
	static RefCountedPtr<StarSystem> selectedSystem;
	static int timeAccelIdx;
	static int requestedTimeAccelIdx;
	static bool forceTimeAccel;
	static float frameTime;
	static int scrWidth, scrHeight;
	static float scrAspect;
	static SDL_Surface *scrSurface;
	static char keyState[SDLK_LAST];
	static int keyModState;
	static char mouseButton[6];
	static int mouseMotion[2];
	static bool doingMouseGrab;
	static const float timeAccelRates[];
	static bool isGameStarted;

	static bool joystickEnabled;
	static bool mouseYInvert;
	struct JoystickState {
		SDL_Joystick *joystick;
		std::vector<bool> buttons;
		std::vector<int> hats;
		std::vector<float> axes;
	};
	static std::vector<JoystickState> joysticks;
	static Sound::MusicPlayer musicPlayer;
};

#endif /* _PI_H */<|MERGE_RESOLUTION|>--- conflicted
+++ resolved
@@ -163,10 +163,6 @@
 	static LuaConsole *luaConsole;
 	static ShipCpanel *cpan;
 	static GLUquadric *gluQuadric;
-<<<<<<< HEAD
-=======
-	static RefCountedPtr<StarSystem> currentSystem;
->>>>>>> cfe0a4f3
 	static Sound::MusicPlayer &GetMusicPlayer() { return musicPlayer; }
 
 #if OBJECTVIEWER
