--- conflicted
+++ resolved
@@ -99,14 +99,6 @@
 	static void SetMouseGrab(bool on);
 	static void FlushCaches();
 	static void BoinkNoise();
-<<<<<<< HEAD
-	static float CalcHyperspaceRangeMax(int hyperclass, int total_mass_in_tonnes);
-	static float CalcHyperspaceRange(int hyperclass, float total_mass_in_tonnes, int fuel);
-	static float CalcHyperspaceDuration(int hyperclass, int total_mass_in_tonnes, float dist);
-	static float CalcHyperspaceFuelOut(int hyperclass, float dist, float hyperspace_range_max);
-=======
-	static void Message(const std::string &message, const std::string &from = "", enum MsgLevel level = MSG_NORMAL);
->>>>>>> 5e3af71d
 	static std::string GetSaveDir();
 	static SceneGraph::Model *FindModel(const std::string&, bool allowPlaceholder = true);
 
