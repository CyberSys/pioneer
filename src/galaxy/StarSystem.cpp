--- conflicted
+++ resolved
@@ -1097,12 +1097,9 @@
 {
 	heightMapFilename = 0;
 	heightMapFractal = 0;
-<<<<<<< HEAD
-	isCustomBody = false;
-=======
 	rotationalPhaseAtStart = fixed(0);
 	orbitalPhaseAtStart = fixed(0);
->>>>>>> 528b7c4e
+	isCustomBody = false;
 }
 
 bool SystemBody::HasAtmosphere() const
