--- conflicted
+++ resolved
@@ -176,13 +176,10 @@
 
 static void LuaInit()
 {
-<<<<<<< HEAD
-=======
 	Lua::Init();
 
 	lua_State *l = Lua::manager->GetLuaState();
 
->>>>>>> 628703d8
 	LuaBody::RegisterClass();
 	LuaShip::RegisterClass();
 	LuaSpaceStation::RegisterClass();
@@ -221,7 +218,6 @@
 	UI::LuaInit();
 
 	// XXX load everything. for now, just modules
-	lua_State *l = Pi::luaManager->GetLuaState();
 	pi_lua_dofile_recursive(l, "libs");
 	pi_lua_dofile_recursive(l, "ui");
 	pi_lua_dofile_recursive(l, "modules");
@@ -234,7 +230,6 @@
 
 	delete Pi::luaSerializer;
 	delete Pi::luaTimer;
-	PersistentTable::Uninit(Pi::luaManager->GetLuaState());
 
 	Lua::Uninit();
 }
@@ -354,12 +349,10 @@
 
     // XXX UI requires Lua (and PersistentTable), but Pi::ui must exist before
     // we start loading templates. so now we have crap everywhere :/
-	Pi::luaManager = new LuaManager();
-
-	lua_State *l = Pi::luaManager->GetLuaState();
+	lua_State *l = Lua::manager->GetLuaState();
 	PersistentTable::Init(l);
 
-	Pi::ui.Reset(new UI::Context(Pi::luaManager, Pi::renderer, scrWidth, scrHeight));
+	Pi::ui.Reset(new UI::Context(Lua::manager, Pi::renderer, scrWidth, scrHeight));
 
 	LuaInit();
 
@@ -725,28 +718,11 @@
 	LmrMaterial m1 = { { 0.8f, 0.6f, 0.5f, 1.0f }, { 0, 0, 0 }, { 0, 0, 0 }, 0 };
 	LmrMaterial m2 = { { 0.5f, 0.5f, 0.5f, 1.0f }, { 0, 0, 0 }, { 0, 0, 0 }, 0 };
 
-<<<<<<< HEAD
 	LmrObjParams params;
 	params.label = Lang::TOMBSTONE_EPITAPH;
 	params.pMat[0] = m0;
 	params.pMat[1] = m1;
 	params.pMat[2] = m2;
-=======
-	const Color oldSceneAmbientColor = Pi::renderer->GetAmbientColor();
-	Pi::renderer->SetAmbientColor(Color(0.1f, 0.1f, 0.1f, 1.f));
-
-	const Color lc(1.f, 1.f, 1.f, 0.f);
-	const Graphics::Light light(Graphics::Light::LIGHT_DIRECTIONAL, vector3f(0.f, 1.f, 1.f), lc, lc, lc);
-	Pi::renderer->SetLights(1, &light);
-
-	matrix4x4f rot = matrix4x4f::RotateYMatrix(_time) * matrix4x4f::RotateZMatrix(0.6f*_time) *
-			matrix4x4f::RotateXMatrix(_time*0.7f);
-	rot[14] = -80.0;
-	LmrLookupModelByName("lanner_ub")->Render(rot, &params);
-	glPopAttrib();
-	Pi::renderer->SetAmbientColor(oldSceneAmbientColor);
-}
->>>>>>> 628703d8
 
 	glPushAttrib(GL_ALL_ATTRIB_BITS);
 
