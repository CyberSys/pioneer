#include "libs.h"
#include "Pi.h"
#include "gui/Gui.h"
#include "Player.h"
#include "Space.h"
#include "Planet.h"
#include "Star.h"
#include "Frame.h"
#include "ShipCpanel.h"
#include "ShipType.h"
#include "SectorView.h"
#include "SystemView.h"
#include "SystemInfoView.h"
#include "WorldView.h"
#include "ObjectViewerView.h"
#include "StarSystem.h"
#include "SpaceStation.h"
#include "SpaceStationView.h"
#include "CargoBody.h"
#include "InfoView.h"
#include "Serializer.h"
#include "GeoSphere.h"
#include "Sound.h"
#include "Polit.h"
#include "GalacticView.h"
#include "Galaxy.h"
#include "GameMenuView.h"
#include "Missile.h"
#include "LmrModel.h"
#include "AmbientSounds.h"
#include "CustomSystem.h"
#include "CityOnPlanet.h"
#include "LuaManager.h"
#include "LuaBody.h"
#include "LuaShip.h"
#include "LuaSpaceStation.h"
#include "LuaPlanet.h"
#include "LuaStar.h"
#include "LuaPlayer.h"
#include "LuaCargoBody.h"
#include "LuaStarSystem.h"
#include "LuaSystemPath.h"
#include "LuaSBody.h"
#include "LuaShipType.h"
#include "LuaEquipType.h"
#include "LuaChatForm.h"
#include "LuaSpace.h"
#include "LuaConstants.h"
#include "LuaLang.h"
#include "LuaGame.h"
#include "LuaEngine.h"
#include "LuaUI.h"
#include "LuaFormat.h"
#include "LuaSpace.h"
#include "LuaTimer.h"
#include "LuaRand.h"
#include "LuaNameGen.h"
#include "LuaMusic.h"
#include "LuaConsole.h"
#include "SoundMusic.h"
#include "Background.h"
#include "Lang.h"
#include "StringF.h"
#include "Game.h"
#include "GameLoaderSaver.h"
#include "WorldTexture.h"
#include "Light.h"
#include "Sfx.h"
#include "graphics/Graphics.h"
#include "graphics/Renderer.h"

float Pi::gameTickAlpha;
int Pi::scrWidth;
int Pi::scrHeight;
float Pi::scrAspect;
SDL_Surface *Pi::scrSurface;
sigc::signal<void, SDL_keysym*> Pi::onKeyPress;
sigc::signal<void, SDL_keysym*> Pi::onKeyRelease;
sigc::signal<void, int, int, int> Pi::onMouseButtonUp;
sigc::signal<void, int, int, int> Pi::onMouseButtonDown;
sigc::signal<void> Pi::onPlayerChangeTarget;
sigc::signal<void> Pi::onPlayerChangeFlightControlState;
sigc::signal<void> Pi::onPlayerChangeEquipment;
sigc::signal<void, const SpaceStation*> Pi::onDockingClearanceExpired;
LuaManager *Pi::luaManager;
LuaSerializer *Pi::luaSerializer;
LuaTimer *Pi::luaTimer;
LuaEventQueue<> *Pi::luaOnGameStart;
LuaEventQueue<> *Pi::luaOnGameEnd;
LuaEventQueue<Ship> *Pi::luaOnEnterSystem;
LuaEventQueue<Ship> *Pi::luaOnLeaveSystem;
LuaEventQueue<Body> *Pi::luaOnFrameChanged;
LuaEventQueue<Ship,Body> *Pi::luaOnShipDestroyed;
LuaEventQueue<Ship,Body> *Pi::luaOnShipHit;
LuaEventQueue<Ship,Body> *Pi::luaOnShipCollided;
LuaEventQueue<Ship,SpaceStation> *Pi::luaOnShipDocked;
LuaEventQueue<Ship,SpaceStation> *Pi::luaOnShipUndocked;
LuaEventQueue<Ship,Body> *Pi::luaOnShipLanded;
LuaEventQueue<Ship,Body> *Pi::luaOnShipTakeOff;
LuaEventQueue<Ship,const char *> *Pi::luaOnShipAlertChanged;
LuaEventQueue<Ship,CargoBody> *Pi::luaOnJettison;
LuaEventQueue<Body,const char *> *Pi::luaOnCargoUnload;
LuaEventQueue<Ship,const char *> *Pi::luaOnAICompleted;
LuaEventQueue<SpaceStation> *Pi::luaOnCreateBB;
LuaEventQueue<SpaceStation> *Pi::luaOnUpdateBB;
LuaEventQueue<> *Pi::luaOnSongFinished;
LuaEventQueue<Ship> *Pi::luaOnShipFlavourChanged;
LuaEventQueue<Ship,const char *> *Pi::luaOnShipEquipmentChanged;
LuaEventQueue<Ship,const char *> *Pi::luaOnShipFuelChanged;
LuaNameGen *Pi::luaNameGen;
TextureCache *Pi::textureCache;
int Pi::keyModState;
char Pi::keyState[SDLK_LAST];
char Pi::mouseButton[6];
int Pi::mouseMotion[2];
bool Pi::doingMouseGrab = false;
Player *Pi::player;
View *Pi::currentView;
WorldView *Pi::worldView;
SpaceStationView *Pi::spaceStationView;
InfoView *Pi::infoView;
SectorView *Pi::sectorView;
GalacticView *Pi::galacticView;
GameMenuView *Pi::gameMenuView;
SystemView *Pi::systemView;
SystemInfoView *Pi::systemInfoView;
ShipCpanel *Pi::cpan;
LuaConsole *Pi::luaConsole;
Game *Pi::game;
MTRand Pi::rng;
float Pi::frameTime;
#if WITH_DEVKEYS
bool Pi::showDebugInfo;
#endif
int Pi::statSceneTris;
GameConfig Pi::config(GetPiUserDir() + "config.ini");
struct DetailLevel Pi::detail = { 0, 0 };
bool Pi::joystickEnabled;
bool Pi::mouseYInvert;
std::vector<Pi::JoystickState> Pi::joysticks;
const char * const Pi::combatRating[] = {
	Lang::HARMLESS,
	Lang::MOSTLY_HARMLESS,
	Lang::POOR,
	Lang::AVERAGE,
	Lang::ABOVE_AVERAGE,
	Lang::COMPETENT,
	Lang::DANGEROUS,
	Lang::DEADLY,
	Lang::ELITE
};
Graphics::Renderer *Pi::renderer;

#if WITH_OBJECTVIEWER
ObjectViewerView *Pi::objectViewerView;
#endif

Sound::MusicPlayer Pi::musicPlayer;

int Pi::CombatRating(int kills)
{
	if (kills < 8) return 0;
	if (kills < 16) return 1;
	if (kills < 32) return 2;
	if (kills < 64) return 3;
	if (kills < 128) return 4;
	if (kills < 512) return 5;
	if (kills < 2400) return 6;
	if (kills < 6000) return 7;
	/* nothing better to do with their lives? */
	return 8;
}

static void draw_progress(float progress)
{
	float w, h;
	Pi::renderer->BeginFrame();
	Pi::renderer->EndFrame();
	Gui::Screen::EnterOrtho();
	std::string msg = stringf(Lang::SIMULATING_UNIVERSE_EVOLUTION_N_BYEARS, formatarg("age", progress * 13.7f));
	Gui::Screen::MeasureString(msg, w, h);
	Gui::Screen::RenderString(msg, 0.5f*(Gui::Screen::GetWidth()-w), 0.5f*(Gui::Screen::GetHeight()-h));
	Gui::Screen::LeaveOrtho();
	Pi::renderer->SwapBuffers();
}

static void LuaInit()
{
	Pi::luaManager = new LuaManager();

	lua_State *l = Pi::luaManager->GetLuaState();

	// XXX kill CurrentDirectory
	lua_pushstring(l, PIONEER_DATA_DIR);
	lua_setglobal(l, "CurrentDirectory");

	LuaBody::RegisterClass();
	LuaShip::RegisterClass();
	LuaSpaceStation::RegisterClass();
	LuaPlanet::RegisterClass();
	LuaStar::RegisterClass();
	LuaPlayer::RegisterClass();
	LuaCargoBody::RegisterClass();
	LuaStarSystem::RegisterClass();
	LuaSystemPath::RegisterClass();
	LuaSBody::RegisterClass();
	LuaShipType::RegisterClass();
	LuaEquipType::RegisterClass();
	LuaRand::RegisterClass();

	LuaObject<LuaChatForm>::RegisterClass();
	LuaObject<LuaEventQueueBase>::RegisterClass();

	Pi::luaSerializer = new LuaSerializer();
	Pi::luaTimer = new LuaTimer();

	LuaObject<LuaSerializer>::RegisterClass();
	LuaObject<LuaTimer>::RegisterClass();

	Pi::luaOnGameStart = new LuaEventQueue<>("onGameStart");
	Pi::luaOnGameEnd = new LuaEventQueue<>("onGameEnd");
	Pi::luaOnEnterSystem = new LuaEventQueue<Ship>("onEnterSystem");
	Pi::luaOnLeaveSystem = new LuaEventQueue<Ship>("onLeaveSystem");
	Pi::luaOnFrameChanged = new LuaEventQueue<Body>("onFrameChanged");
	Pi::luaOnShipDestroyed = new LuaEventQueue<Ship,Body>("onShipDestroyed");
	Pi::luaOnShipHit = new LuaEventQueue<Ship,Body>("onShipHit");
	Pi::luaOnShipCollided = new LuaEventQueue<Ship,Body>("onShipCollided");
	Pi::luaOnShipDocked = new LuaEventQueue<Ship,SpaceStation>("onShipDocked");
	Pi::luaOnShipUndocked = new LuaEventQueue<Ship,SpaceStation>("onShipUndocked");
	Pi::luaOnShipLanded = new LuaEventQueue<Ship,Body>("onShipLanded");
	Pi::luaOnShipTakeOff = new LuaEventQueue<Ship,Body>("onShipTakeOff");
	Pi::luaOnShipAlertChanged = new LuaEventQueue<Ship,const char *>("onShipAlertChanged");
	Pi::luaOnJettison = new LuaEventQueue<Ship,CargoBody>("onJettison");
	Pi::luaOnCargoUnload = new LuaEventQueue<Body,const char*>("onCargoUnload");
	Pi::luaOnAICompleted = new LuaEventQueue<Ship,const char *>("onAICompleted");
	Pi::luaOnCreateBB = new LuaEventQueue<SpaceStation>("onCreateBB");
	Pi::luaOnUpdateBB = new LuaEventQueue<SpaceStation>("onUpdateBB");
	Pi::luaOnSongFinished = new LuaEventQueue<>("onSongFinished");
	Pi::luaOnShipFlavourChanged = new LuaEventQueue<Ship>("onShipFlavourChanged");
	Pi::luaOnShipEquipmentChanged = new LuaEventQueue<Ship,const char *>("onShipEquipmentChanged");
	Pi::luaOnShipFuelChanged = new LuaEventQueue<Ship,const char *>("onShipFuelChanged");

	Pi::luaOnGameStart->RegisterEventQueue();
	Pi::luaOnGameEnd->RegisterEventQueue();
	Pi::luaOnEnterSystem->RegisterEventQueue();
	Pi::luaOnLeaveSystem->RegisterEventQueue();
	Pi::luaOnFrameChanged->RegisterEventQueue();
	Pi::luaOnShipDestroyed->RegisterEventQueue();
	Pi::luaOnShipHit->RegisterEventQueue();
	Pi::luaOnShipCollided->RegisterEventQueue();
	Pi::luaOnShipDocked->RegisterEventQueue();
	Pi::luaOnShipLanded->RegisterEventQueue();
	Pi::luaOnShipTakeOff->RegisterEventQueue();
	Pi::luaOnShipUndocked->RegisterEventQueue();
	Pi::luaOnShipAlertChanged->RegisterEventQueue();
	Pi::luaOnJettison->RegisterEventQueue();
	Pi::luaOnCargoUnload->RegisterEventQueue();
	Pi::luaOnAICompleted->RegisterEventQueue();
	Pi::luaOnCreateBB->RegisterEventQueue();
	Pi::luaOnUpdateBB->RegisterEventQueue();
	Pi::luaOnSongFinished->RegisterEventQueue();
	Pi::luaOnShipFlavourChanged->RegisterEventQueue();
	Pi::luaOnShipEquipmentChanged->RegisterEventQueue();
	Pi::luaOnShipFuelChanged->RegisterEventQueue();

	LuaConstants::Register(Pi::luaManager->GetLuaState());
	LuaLang::Register();
	LuaEngine::Register();
	LuaGame::Register();
	LuaUI::Register();
	LuaFormat::Register();
	LuaSpace::Register();
	LuaMusic::Register();

	LuaConsole::Register();

	luaL_dofile(l, PIONEER_DATA_DIR "/pistartup.lua");

	// XXX load everything. for now, just modules
	pi_lua_dofile_recursive(l, PIONEER_DATA_DIR "/libs");
	pi_lua_dofile_recursive(l, PIONEER_DATA_DIR "/modules");

	Pi::luaNameGen = new LuaNameGen(Pi::luaManager);
}

static void LuaUninit() {
	delete Pi::luaNameGen;

	delete Pi::luaOnGameStart;
	delete Pi::luaOnGameEnd;
	delete Pi::luaOnEnterSystem;
	delete Pi::luaOnLeaveSystem;
	delete Pi::luaOnFrameChanged;
	delete Pi::luaOnShipDestroyed;
	delete Pi::luaOnShipHit;
	delete Pi::luaOnShipCollided;
	delete Pi::luaOnShipDocked;
	delete Pi::luaOnShipUndocked;
	delete Pi::luaOnShipLanded;
	delete Pi::luaOnShipTakeOff;
	delete Pi::luaOnShipAlertChanged;
	delete Pi::luaOnJettison;
	delete Pi::luaOnCargoUnload;
	delete Pi::luaOnAICompleted;
	delete Pi::luaOnCreateBB;
	delete Pi::luaOnUpdateBB;
	delete Pi::luaOnSongFinished;
	delete Pi::luaOnShipFlavourChanged;
	delete Pi::luaOnShipEquipmentChanged;
	delete Pi::luaOnShipFuelChanged;

	delete Pi::luaSerializer;
	delete Pi::luaTimer;

	delete Pi::luaManager;
}

static void LuaInitGame() {
	Pi::luaOnGameStart->ClearEvents();
	Pi::luaOnGameEnd->ClearEvents();
	Pi::luaOnFrameChanged->ClearEvents();
	Pi::luaOnShipDestroyed->ClearEvents();
	Pi::luaOnShipHit->ClearEvents();
	Pi::luaOnShipCollided->ClearEvents();
	Pi::luaOnShipDocked->ClearEvents();
	Pi::luaOnShipUndocked->ClearEvents();
	Pi::luaOnShipLanded->ClearEvents();
	Pi::luaOnShipTakeOff->ClearEvents();
	Pi::luaOnShipAlertChanged->ClearEvents();
	Pi::luaOnJettison->ClearEvents();
	Pi::luaOnCargoUnload->ClearEvents();
	Pi::luaOnAICompleted->ClearEvents();
	Pi::luaOnCreateBB->ClearEvents();
	Pi::luaOnUpdateBB->ClearEvents();
	Pi::luaOnSongFinished->ClearEvents();
	Pi::luaOnShipFlavourChanged->ClearEvents();
	Pi::luaOnShipEquipmentChanged->ClearEvents();
	Pi::luaOnShipFuelChanged->ClearEvents();
}

void Pi::RedirectStdio()
{
	std::string stdout_file = GetPiUserDir() + "stdout.txt";
	std::string stderr_file = GetPiUserDir() + "stderr.txt";

	FILE *f;

	f = freopen(stdout_file.c_str(), "w", stdout);
	if (!f)
		f = fopen(stdout_file.c_str(), "w");
	if (!f)
		fprintf(stderr, "ERROR: Couldn't redirect stdout to '%s': %s\n", stdout_file.c_str(), strerror(errno));
	else {
		setvbuf(f, 0, _IOLBF, BUFSIZ);
		*stdout = *f;
	}

	f = freopen(stderr_file.c_str(), "w", stderr);
	if (!f)
		f = fopen(stderr_file.c_str(), "w");
	if (!f)
		fprintf(stderr, "ERROR: Couldn't redirect stderr to '%s': %s\n", stderr_file.c_str(), strerror(errno));
	else {
		setvbuf(f, 0, _IOLBF, BUFSIZ);
		*stderr = *f;
	}
}

void Pi::Init()
{
	if (config.Int("RedirectStdio"))
		RedirectStdio();

	if (!Lang::LoadStrings(config.String("Lang")))
		abort();

	Pi::detail.planets = config.Int("DetailPlanets");
	Pi::detail.textures = config.Int("Textures");
	Pi::detail.fracmult = config.Int("FractalMultiple");
	Pi::detail.cities = config.Int("DetailCities");

	int width = config.Int("ScrWidth");
	int height = config.Int("ScrHeight");
	const SDL_VideoInfo *info = NULL;
	Uint32 sdlInitFlags = SDL_INIT_VIDEO | SDL_INIT_JOYSTICK;
#if defined(DEBUG) || defined(_DEBUG)
	sdlInitFlags |= SDL_INIT_NOPARACHUTE;
#endif
	if (SDL_Init(sdlInitFlags) < 0) {
		fprintf(stderr, "Video initialization failed: %s\n", SDL_GetError());
		exit(-1);
	}

	InitJoysticks();
	joystickEnabled = (config.Int("EnableJoystick")) ? true : false;

	mouseYInvert = (config.Int("InvertMouseY")) ? true : false;

	// no mode set, find an ok one
	if ((width <= 0) || (height <= 0)) {
		SDL_Rect **modes = SDL_ListModes(NULL, SDL_HWSURFACE | SDL_FULLSCREEN);
		
		if (modes == 0) {
			fprintf(stderr, "It seems no video modes are available...");
		}
		if (modes == reinterpret_cast<SDL_Rect **>(-1)) {
			// hm. all modes available. odd. try 800x600
			width = 800; height = 600;
		} else {
			width = modes[0]->w;
			height = modes[0]->h;
		}
	}

	info = SDL_GetVideoInfo();
	printf("SDL_GetVideoInfo says %d bpp\n", info->vfmt->BitsPerPixel);
	switch (info->vfmt->BitsPerPixel) {
		case 16:
			SDL_GL_SetAttribute(SDL_GL_RED_SIZE, 5);
			SDL_GL_SetAttribute(SDL_GL_GREEN_SIZE, 6);
			SDL_GL_SetAttribute(SDL_GL_BLUE_SIZE, 5);
			break;
		case 24:
		case 32:
			SDL_GL_SetAttribute(SDL_GL_RED_SIZE, 8);
			SDL_GL_SetAttribute(SDL_GL_GREEN_SIZE, 8);
			SDL_GL_SetAttribute(SDL_GL_BLUE_SIZE, 8);
			break;
		default:
			fprintf(stderr, "Invalid pixel depth: %d bpp\n", info->vfmt->BitsPerPixel);
	} 
	SDL_GL_SetAttribute(SDL_GL_DEPTH_SIZE, 24);
	SDL_GL_SetAttribute(SDL_GL_DOUBLEBUFFER, 1);
	const int requestedSamples = config.Int("AntiAliasingMode");
	SDL_GL_SetAttribute(SDL_GL_MULTISAMPLEBUFFERS, requestedSamples ? 1 : 0);
	SDL_GL_SetAttribute(SDL_GL_MULTISAMPLESAMPLES, requestedSamples);

	Uint32 flags = SDL_OPENGL;
	if (config.Int("StartFullscreen")) flags |= SDL_FULLSCREEN;

	SDL_Surface *icon = IMG_Load(PIONEER_DATA_DIR "/icons/badge.png");
	SDL_WM_SetIcon(icon, 0);

	// attempt sequence is:
	// 1- requested mode
	Pi::scrSurface = SDL_SetVideoMode(width, height, info->vfmt->BitsPerPixel, flags);

	// 2- requested mode with no anti-aliasing (skipped if no AA was requested anyway)
	if (!Pi::scrSurface && requestedSamples) {
		fprintf(stderr, "Failed to set video mode. (%s). Re-trying without multisampling.\n", SDL_GetError());
		SDL_GL_SetAttribute(SDL_GL_MULTISAMPLESAMPLES, 0);
		SDL_GL_SetAttribute(SDL_GL_MULTISAMPLEBUFFERS, 0);

		Pi::scrSurface = SDL_SetVideoMode(width, height, info->vfmt->BitsPerPixel, flags);
	}

	// 3- requested mode with 16 bit depth buffer
	if (!Pi::scrSurface) {
		fprintf(stderr, "Failed to set video mode. (%s). Re-trying with 16-bit depth buffer\n", SDL_GetError());
		SDL_GL_SetAttribute(SDL_GL_MULTISAMPLEBUFFERS, requestedSamples ? 1 : 0);
		SDL_GL_SetAttribute(SDL_GL_MULTISAMPLESAMPLES, requestedSamples);
		SDL_GL_SetAttribute(SDL_GL_DEPTH_SIZE, 16);

		Pi::scrSurface = SDL_SetVideoMode(width, height, info->vfmt->BitsPerPixel, flags);
	}

	// 4- requested mode with 16-bit depth buffer and no anti-aliasing
	//    (skipped if no AA was requested anyway)
	if (!Pi::scrSurface && requestedSamples) {
		fprintf(stderr, "Failed to set video mode. (%s). Re-trying with 16-bit depth buffer and no multisampling\n", SDL_GetError());
		SDL_GL_SetAttribute(SDL_GL_MULTISAMPLEBUFFERS, 0);
		SDL_GL_SetAttribute(SDL_GL_MULTISAMPLESAMPLES, 0);
		SDL_GL_SetAttribute(SDL_GL_DEPTH_SIZE, 16);

		Pi::scrSurface = SDL_SetVideoMode(width, height, info->vfmt->BitsPerPixel, flags);
	}

	// 5- abort!
	if (!Pi::scrSurface) {
		fprintf(stderr, "Failed to set video mode: %s", SDL_GetError());
		abort();
	}

	// this valuable is not reliable if antialiasing settings are overridden by
	// nvidia/ati/whatever settings
	int actualSamples = 0;
	SDL_GL_GetAttribute(SDL_GL_MULTISAMPLESAMPLES, &actualSamples);
	if (requestedSamples != actualSamples)
		fprintf(stderr, "Requested AA mode: %dx, actual: %dx\n", requestedSamples, actualSamples);

	glewInit();
	SDL_WM_SetCaption("Pioneer","Pioneer");
	Pi::scrWidth = width;
	Pi::scrHeight = height;
	Pi::scrAspect = width / float(height);

	Pi::rng.seed(time(NULL));

	Pi::textureCache = new TextureCache;

<<<<<<< HEAD
	Pi::gluQuadric = gluNewQuadric();

	bool wantShaders = (config.Int("DisableShaders") == 0);
	Pi::renderer = Graphics::Init(width, height, wantShaders);

=======
>>>>>>> 716de0d4
	// Gui::Init shouldn't initialise any VBOs, since we haven't tested
	// that the capability exists. (Gui does not use VBOs so far)
	Gui::Init(renderer, scrWidth, scrHeight, 800, 600);
	if (!glewIsSupported("GL_ARB_vertex_buffer_object")) {
		Error("OpenGL extension ARB_vertex_buffer_object not supported. Pioneer can not run on your graphics card.");
	}

	LuaInit();

	draw_progress(0.1f);

	Galaxy::Init();
	draw_progress(0.2f);

	CustomSystem::Init();
	draw_progress(0.4f);

	LmrModelCompilerInit(Pi::renderer, Pi::textureCache);
	LmrNotifyScreenWidth(Pi::scrWidth);
	draw_progress(0.5f);

//unsigned int control_word;
//_clearfp();
//_controlfp_s(&control_word, _EM_INEXACT | _EM_UNDERFLOW | _EM_ZERODIVIDE, _MCW_EM);
//double fpexcept = Pi::timeAccelRates[1] / Pi::timeAccelRates[0];

	ShipType::Init();
	draw_progress(0.6f);

	GeoSphere::Init();
	draw_progress(0.7f);

	CityOnPlanet::Init();
	draw_progress(0.8f);

	SpaceStation::Init();
	draw_progress(0.9f);

	Sfx::Init();
	draw_progress(0.95f);

	if (!config.Int("DisableSound")) {
		Sound::Init();
		Sound::SetMasterVolume(config.Float("MasterVolume"));
		Sound::SetSfxVolume(config.Float("SfxVolume"));
		GetMusicPlayer().SetVolume(config.Float("MusicVolume"));

		Sound::Pause(0);
		if (config.Int("MasterMuted")) Sound::Pause(1);
		if (config.Int("SfxMuted")) Sound::SetSfxVolume(0.f);
		if (config.Int("MusicMuted")) GetMusicPlayer().SetEnabled(false);
	}
	draw_progress(1.0f);

#if 0
	// test code to produce list of ship stats

	FILE *pStatFile = fopen("shipstat.csv","wt");
	if (pStatFile)
	{
		fprintf(pStatFile, "name,lmrname,hullmass,capacity,fakevol,rescale,xsize,ysize,zsize,facc,racc,uacc,sacc,aacc\n");
		for (std::map<std::string, ShipType>::iterator i = ShipType::types.begin();
				i != ShipType::types.end(); ++i)
		{
			ShipType *shipdef = &(i->second);
			LmrModel *lmrModel = LmrLookupModelByName(shipdef->lmrModelName.c_str());
			LmrObjParams lmrParams; memset(&lmrParams, 0, sizeof(LmrObjParams));
			LmrCollMesh *collMesh = new LmrCollMesh(lmrModel, &lmrParams);
			Aabb aabb = collMesh->GetAabb();
		
			double hullmass = shipdef->hullMass;
			double capacity = shipdef->capacity;
			double xsize = aabb.max.x-aabb.min.x;
			double ysize = aabb.max.y-aabb.min.y;
			double zsize = aabb.max.z-aabb.min.z;
			double fakevol = xsize*ysize*zsize;
			double rescale = pow(fakevol/(100 * (hullmass+capacity)), 0.3333333333);
			double brad = aabb.GetBoundingRadius();
			double simass = (hullmass + capacity) * 1000.0;
			double angInertia = (2/5.0)*simass*brad*brad;
			double acc1 = shipdef->linThrust[ShipType::THRUSTER_FORWARD] / (9.81*simass);
			double acc2 = shipdef->linThrust[ShipType::THRUSTER_REVERSE] / (9.81*simass);
			double acc3 = shipdef->linThrust[ShipType::THRUSTER_UP] / (9.81*simass);
			double acc4 = shipdef->linThrust[ShipType::THRUSTER_RIGHT] / (9.81*simass);
			double acca = shipdef->angThrust/angInertia;

			fprintf(pStatFile, "%s,%s,%.1f,%.1f,%.1f,%.3f,%.1f,%.1f,%.1f,%.1f,%.1f,%.1f,%.1f,%f\n",
				shipdef->name.c_str(), shipdef->lmrModelName.c_str(), hullmass, capacity,
				fakevol, rescale, xsize, ysize, zsize, acc1, acc2, acc3, acc4, acca);
			delete collMesh;
		}
		fclose(pStatFile);
	}
#endif

	luaConsole = new LuaConsole(10);
	KeyBindings::toggleLuaConsole.onPress.connect(sigc::ptr_fun(&Pi::ToggleLuaConsole));

	gameMenuView = new GameMenuView();
	config.Save();
}

bool Pi::IsConsoleActive()
{
	return luaConsole && luaConsole->IsActive();
}

void Pi::ToggleLuaConsole()
{
	if (luaConsole->IsVisible()) {
		luaConsole->Hide();
		if (luaConsole->GetTextEntryField()->IsFocused())
			Gui::Screen::ClearFocus();
		Gui::Screen::RemoveBaseWidget(luaConsole);
	} else {
		// luaConsole is added and removed from the base widget set
		// (rather than just using Show()/Hide())
		// so that it's forced in front of any other base widgets when it opens
		Gui::Screen::AddBaseWidget(luaConsole, 0, 0);
		luaConsole->Show();
		luaConsole->GetTextEntryField()->Show();
	}
}

void Pi::Quit()
{
	delete Pi::gameMenuView;
	delete Pi::luaConsole;
	Sfx::Uninit();
	Sound::Uninit();
	SpaceStation::Uninit();
	CityOnPlanet::Uninit();
	GeoSphere::Uninit();
	LmrModelCompilerUninit();
	Galaxy::Uninit();
	Graphics::Uninit();
	LuaUninit();
	Gui::Uninit();
	delete Pi::textureCache;
	delete Pi::renderer;
	StarSystem::ShrinkCache();
	SDL_Quit();
	exit(0);
}

void Pi::BoinkNoise()
{
	Sound::PlaySfx("Click", 0.3f, 0.3f, false);
}

void Pi::SetView(View *v)
{
	if (currentView) currentView->HideAll();
	currentView = v;
	if (currentView) {
		currentView->OnSwitchTo();
		currentView->ShowAll();
	}
}

void Pi::OnChangeDetailLevel()
{
	GeoSphere::OnChangeDetailLevel();
}

void Pi::HandleEvents()
{
	SDL_Event event;

	Pi::mouseMotion[0] = Pi::mouseMotion[1] = 0;
	while (SDL_PollEvent(&event)) {
		Gui::HandleSDLEvent(&event);
		KeyBindings::DispatchSDLEvent(&event);

		switch (event.type) {
			case SDL_KEYDOWN:
				if (event.key.keysym.sym == SDLK_ESCAPE) {
					if (Pi::game) {
						// only accessible once game started
						if (currentView != 0) {
							if (currentView != gameMenuView) {
								Pi::game->SetTimeAccel(Game::TIMEACCEL_PAUSED);
								SetView(gameMenuView);
							}
							else {
								Pi::game->RequestTimeAccel(Game::TIMEACCEL_1X);
								SetView(worldView);
							}
						}
					}
					break;
				}
				// special keys. LCTRL+turd
				if ((KeyState(SDLK_LCTRL) || (KeyState(SDLK_RCTRL)))) {
					switch (event.key.keysym.sym) {
						case SDLK_q: // Quit
							if (Pi::game)
								Pi::EndGame();
							Pi::Quit();
							break;
						case SDLK_PRINT:	   // print
						case SDLK_KP_MULTIPLY: // screen
						{
							char buf[256];
							const time_t t = time(0);
							struct tm *_tm = localtime(&t);
							strftime(buf, sizeof(buf), "screenshot-%Y%m%d-%H%M%S.png", _tm);
							Screendump(buf, GetScrWidth(), GetScrHeight());
							break;
						}
#if WITH_DEVKEYS
						case SDLK_i: // Toggle Debug info
							Pi::showDebugInfo = !Pi::showDebugInfo;
							break;
						case SDLK_m:  // Gimme money!
							if(Pi::game) {
								Pi::player->SetMoney(Pi::player->GetMoney() + 10000000);
							}
							break;
						case SDLK_F12:
						{
							if(Pi::game) {
								matrix4x4d m; Pi::player->GetRotMatrix(m);
								vector3d dir = m*vector3d(0,0,-1);
								/* add test object */
								if (KeyState(SDLK_RSHIFT)) {
									Missile *missile =
										new Missile(ShipType::MISSILE_GUIDED, Pi::player, Pi::player->GetCombatTarget());
									missile->SetRotMatrix(m);
									missile->SetFrame(Pi::player->GetFrame());
									missile->SetPosition(Pi::player->GetPosition()+50.0*dir);
									missile->SetVelocity(Pi::player->GetVelocity());
									game->GetSpace()->AddBody(missile);
								} else if (KeyState(SDLK_LSHIFT)) {
									SpaceStation *s = static_cast<SpaceStation*>(Pi::player->GetNavTarget());
									if (s) {
										int port = s->GetFreeDockingPort();
										if (port != -1) {
											printf("Putting ship into station\n");
											// Make police ship intent on killing the player
											Ship *ship = new Ship(ShipType::LADYBIRD);
											ship->AIKill(Pi::player);
											ship->SetFrame(Pi::player->GetFrame());
											ship->SetDockedWith(s, port);
											game->GetSpace()->AddBody(ship);
										} else {
											printf("No docking ports free dude\n");
										}
									} else {
											printf("Select a space station...\n");
									}
								} else {
									Ship *ship = new Ship(ShipType::LADYBIRD);
									ship->m_equipment.Set(Equip::SLOT_LASER, 0, Equip::PULSECANNON_1MW);
									ship->AIKill(Pi::player);
									ship->SetFrame(Pi::player->GetFrame());
									ship->SetPosition(Pi::player->GetPosition()+100.0*dir);
									ship->SetVelocity(Pi::player->GetVelocity());
									ship->m_equipment.Add(Equip::DRIVE_CLASS2);
									ship->m_equipment.Add(Equip::RADAR_MAPPER);
									ship->m_equipment.Add(Equip::SCANNER);
									ship->m_equipment.Add(Equip::SHIELD_GENERATOR);
									ship->m_equipment.Add(Equip::HYDROGEN, 10);
									ship->UpdateMass();
									game->GetSpace()->AddBody(ship);
								}
							}
							break;
						}
#endif /* DEVKEYS */
#if WITH_OBJECTVIEWER
						case SDLK_F10:
							Pi::SetView(Pi::objectViewerView);
							break;
#endif
						case SDLK_F11:
							// XXX only works on X11
							//SDL_WM_ToggleFullScreen(Pi::scrSurface);
							break;
						case SDLK_F9: // Quicksave
						{
							if(Pi::game) {
								if (Pi::game->IsHyperspace())
									Pi::cpan->MsgLog()->Message("", Lang::CANT_SAVE_IN_HYPERSPACE);

								else {
									std::string name = join_path(GetPiSavefileDir().c_str(), "_quicksave", 0);
									GameSaver saver(Pi::game);
									if (saver.SaveToFile(name))
										Pi::cpan->MsgLog()->Message("", Lang::GAME_SAVED_TO+name);
								}
							}
							break;
						}
						default:
							break; // This does nothing but it stops the compiler warnings
					}
				}
				Pi::keyState[event.key.keysym.sym] = 1;
				Pi::keyModState = event.key.keysym.mod;
				Pi::onKeyPress.emit(&event.key.keysym);
				break;
			case SDL_KEYUP:
				Pi::keyState[event.key.keysym.sym] = 0;
				Pi::keyModState = event.key.keysym.mod;
				Pi::onKeyRelease.emit(&event.key.keysym);
				break;
			case SDL_MOUSEBUTTONDOWN:
				Pi::mouseButton[event.button.button] = 1;
				Pi::onMouseButtonDown.emit(event.button.button,
						event.button.x, event.button.y);
				break;
			case SDL_MOUSEBUTTONUP:
				Pi::mouseButton[event.button.button] = 0;
				Pi::onMouseButtonUp.emit(event.button.button,
						event.button.x, event.button.y);
				break;
			case SDL_MOUSEMOTION:
				Pi::mouseMotion[0] += event.motion.xrel;
				Pi::mouseMotion[1] += event.motion.yrel;
		//		SDL_GetRelativeMouseState(&Pi::mouseMotion[0], &Pi::mouseMotion[1]);
				break;
			case SDL_JOYAXISMOTION:
				if (joysticks[event.jaxis.which].joystick == NULL)
					break;
				if (event.jaxis.value == -32768)
					joysticks[event.jaxis.which].axes[event.jaxis.axis] = 1.f;
				else
					joysticks[event.jaxis.which].axes[event.jaxis.axis] = -event.jaxis.value / 32767.f;
				break;
			case SDL_JOYBUTTONUP:
			case SDL_JOYBUTTONDOWN:
				if (joysticks[event.jaxis.which].joystick == NULL)
					break;
				joysticks[event.jbutton.which].buttons[event.jbutton.button] = event.jbutton.state != 0;
				break;
			case SDL_JOYHATMOTION:
				if (joysticks[event.jaxis.which].joystick == NULL)
					break;
				joysticks[event.jhat.which].hats[event.jhat.hat] = event.jhat.value;
				break;
			case SDL_QUIT:
				if (Pi::game)
					Pi::EndGame();
				Pi::Quit();
				break;
		}
	}
}

static void draw_intro(Background::Container *background, float _time)
{
	LmrObjParams params = {
		"ShipAnimation", // animation namespace
		0.0, // time
		{ }, // animation stages
		{ 0.0, 1.0 }, // animation positions
		Lang::PIONEER, // label
		0, // equipment
		Ship::FLYING, // flightState
		{ 0.0f, 0.0f, -1.0f }, { 0.0f, 0.0f, 0.0f }, // thrust
		{	// pColor[3]
		{ { .2f, .2f, .5f, 1.0f }, { 1, 1, 1 }, { 0, 0, 0 }, 100.0 },
		{ { 0.5f, 0.5f, 0.5f, 1.0f }, { 0, 0, 0 }, { 0, 0, 0 }, 0 },
		{ { 0.8f, 0.8f, 0.8f, 1.0f }, { 0, 0, 0 }, { 0, 0, 0 }, 0 } },
	};
	EquipSet equipment;
	// The finest parts that money can buy!
	params.equipment = &equipment;
	equipment.Add(Equip::ECM_ADVANCED, 1);
	equipment.Add(Equip::HYPERCLOUD_ANALYZER, 1);
	equipment.Add(Equip::ATMOSPHERIC_SHIELDING, 1);
	equipment.Add(Equip::FUEL_SCOOP, 1);
	equipment.Add(Equip::SCANNER, 1);
	equipment.Add(Equip::RADAR_MAPPER, 1);
	equipment.Add(Equip::MISSILE_NAVAL, 4);

	// XXX all this stuff will be gone when intro uses a Camera
	// rotate background by time, and a bit extra Z so it's not so flat
	matrix4x4d brot = matrix4x4d::RotateXMatrix(-0.25*_time) * matrix4x4d::RotateZMatrix(0.6);
	background->Draw(Pi::renderer, brot);

	glPushAttrib(GL_ALL_ATTRIB_BITS);

	Pi::renderer->SetAmbientColor(Color(0.1f, 0.1f, 0.1f, 1.f));

	const Color lc(1.f, 1.f, 1.f, 0.f);
	const Light light(Light::LIGHT_DIRECTIONAL, vector3f(0.f, 1.f, 1.f), lc, lc, lc);
	Pi::renderer->SetLights(1, &light);

	matrix4x4f rot = matrix4x4f::RotateYMatrix(_time) * matrix4x4f::RotateZMatrix(0.6f*_time) *
			matrix4x4f::RotateXMatrix(_time*0.7f);
	rot[14] = -80.0;
	LmrLookupModelByName("lanner_ub")->Render(rot, &params);
	glPopAttrib();
}

static void draw_tombstone(float _time)
{
	LmrObjParams params = {
		0, // animation namespace
		0.0, // time
		{}, // animation stages
		{}, // animation positions
		Lang::TOMBSTONE_EPITAPH, // label
		0, // equipment
		0, // flightState
		{ 0.0f, 0.0f, 1.0f }, { 0.0f, 0.0f, 0.0f },
		{	// pColor[3]
		{ { 1.0f, 1.0f, 1.0f, 1.0f }, { 0, 0, 0 }, { 0, 0, 0 }, 0 },
		{ { 0.8f, 0.6f, 0.5f, 1.0f }, { 0, 0, 0 }, { 0, 0, 0 }, 0 },
		{ { 0.5f, 0.5f, 0.5f, 1.0f }, { 0, 0, 0 }, { 0, 0, 0 }, 0 } },
	};
	glPushAttrib(GL_ALL_ATTRIB_BITS);

	Pi::renderer->SetAmbientColor(Color(0.1f, 0.1f, 0.1f, 1.f));

	const Color lc(1.f, 1.f, 1.f, 0.f);
	const Light light(Light::LIGHT_DIRECTIONAL, vector3f(0.f, 1.f, 1.f), lc, lc, lc);
	Pi::renderer->SetLights(1, &light);

	matrix4x4f rot = matrix4x4f::RotateYMatrix(_time*2);
	rot[14] = -std::max(150.0f - 30.0f*_time, 30.0f);
	LmrLookupModelByName("tombstone")->Render(rot, &params);
	glPopAttrib();
}

void Pi::TombStoneLoop()
{
	Uint32 last_time = SDL_GetTicks();
	float _time = 0;
	cpan->HideAll();
	currentView->HideAll();
	do {
		Pi::renderer->BeginFrame();
		Pi::renderer->SetPerspectiveProjection(75, Pi::GetScrAspect(), 1.f, 10000.f);
		Pi::renderer->SetTransform(matrix4x4f::Identity());
		Pi::HandleEvents();
		Pi::SetMouseGrab(false);
		draw_tombstone(_time);
		Pi::renderer->EndFrame();
		Gui::Draw();
		Pi::renderer->SwapBuffers();
		
		Pi::frameTime = 0.001f*(SDL_GetTicks() - last_time);
		_time += Pi::frameTime;
		last_time = SDL_GetTicks();
	} while (!((_time > 2.0) && ((Pi::MouseButtonState(SDL_BUTTON_LEFT)) || Pi::KeyState(SDLK_SPACE)) ));
}

void Pi::InitGame()
{
	// this is a bit brittle. skank may be forgotten and survive between
	// games

	Polit::Init();

	if (!config.Int("DisableSound")) AmbientSounds::Init();

	LuaInitGame();
}

static void OnPlayerDockOrUndock()
{
	Pi::game->RequestTimeAccel(Game::TIMEACCEL_1X);
	Pi::game->SetTimeAccel(Game::TIMEACCEL_1X);
}

static void OnPlayerChangeEquipment(Equip::Type e)
{
	Pi::onPlayerChangeEquipment.emit();
}

void Pi::StartGame()
{
	Pi::player->onDock.connect(sigc::ptr_fun(&OnPlayerDockOrUndock));
	Pi::player->onUndock.connect(sigc::ptr_fun(&OnPlayerDockOrUndock));
	Pi::player->m_equipment.onChange.connect(sigc::ptr_fun(&OnPlayerChangeEquipment));
	cpan->ShowAll();
	cpan->SetAlertState(Ship::ALERT_NONE);
	OnPlayerChangeEquipment(Equip::NONE);
	SetView(worldView);
	Pi::luaOnGameStart->Signal();
}

bool Pi::menuDone = false;
void Pi::HandleMenuKey(int n)
{
	switch (n) {

		// XXX these assign to Pi::game, which is the correct behaviour. its
		// redundant right now because the Game constructor assigns itself to
		// Pi::game. it only does that as a hack to get the views up and
		// running. one day, when all that is fixed, you can delete this
		// comment

		case 0: // Earth start point
		{
			game = new Game(SystemPath(0,0,0,0,9));  // Los Angeles, Earth
			break;
		}

		case 1: // Epsilon Eridani start point
		{
			game = new Game(SystemPath(1,0,-1,0,4));  // New Hope, New Hope
			break;
		}

		case 2: // Debug start point
		{
			game = new Game(SystemPath(1,0,-1,0,4), vector3d(0,2*EARTH_RADIUS,0));  // somewhere over New Hope

			Ship *enemy = new Ship(ShipType::EAGLE_LRF);
			enemy->SetFrame(player->GetFrame());
			enemy->SetPosition(player->GetPosition()+vector3d(0,0,-9000.0));
			enemy->SetVelocity(vector3d(0,0,0));
			enemy->m_equipment.Set(Equip::SLOT_ENGINE, 0, Equip::DRIVE_CLASS1);
			enemy->m_equipment.Set(Equip::SLOT_LASER, 0, Equip::PULSECANNON_1MW);
			enemy->m_equipment.Add(Equip::HYDROGEN, 2);
			enemy->m_equipment.Add(Equip::ATMOSPHERIC_SHIELDING);
			enemy->m_equipment.Add(Equip::AUTOPILOT);
			enemy->m_equipment.Add(Equip::SCANNER);
			enemy->UpdateMass();
			enemy->AIKill(player);
			game->GetSpace()->AddBody(enemy);

			player->SetCombatTarget(enemy);

			const ShipType *shipdef;
			double mass, acc1, acc2, acc3;
			printf("Player ship mass = %.0fkg, Enemy ship mass = %.0fkg\n",
				   player->GetMass(), enemy->GetMass());

			shipdef = &player->GetShipType();
			mass = player->GetMass();
			acc1 = shipdef->linThrust[ShipType::THRUSTER_FORWARD] / (9.81*mass);
			acc2 = shipdef->linThrust[ShipType::THRUSTER_REVERSE] / (9.81*mass);
			acc3 = shipdef->linThrust[ShipType::THRUSTER_UP] / (9.81*mass);
			printf("Player ship thrust = %.1fg, %.1fg, %.1fg\n", acc1, acc2, acc3);

			shipdef = &enemy->GetShipType();
			mass = enemy->GetMass();
			acc1 = shipdef->linThrust[ShipType::THRUSTER_FORWARD] / (9.81*mass);
			acc2 = shipdef->linThrust[ShipType::THRUSTER_REVERSE] / (9.81*mass);
			acc3 = shipdef->linThrust[ShipType::THRUSTER_UP] / (9.81*mass);
			printf("Enemy ship thrust = %.1fg, %.1fg, %.1fg\n", acc1, acc2, acc3);

			/*	Frame *stationFrame = new Frame(pframe, "Station frame...");
			 stationFrame->SetRadius(5000);
			 stationFrame->m_sbody = 0;
			 stationFrame->SetPosition(vector3d(0,0,zpos));
			 stationFrame->SetAngVelocity(vector3d(0,0,0.5));

			 for (int i=0; i<4; i++) {
			 Ship *body = new Ship(ShipType::LADYBIRD);
			 char buf[64];
			 snprintf(buf,sizeof(buf),"X%c-0%02d", 'A'+i, i);
			 body->SetLabel(buf);
			 body->SetFrame(stationFrame);
			 body->SetPosition(vector3d(200*(i+1), 0, 2000));
			 Space::AddBody(body);
			 }

			 SpaceStation *station = new SpaceStation(SpaceStation::JJHOOP);
			 station->SetLabel("Poemi-chan's Folly");
			 station->SetFrame(stationFrame);
			 station->SetPosition(vector3d(0,0,0));
			 Space::AddBody(station);

			 SpaceStation *station2 = new SpaceStation(SpaceStation::GROUND_FLAVOURED);
			 station2->SetLabel("Conor's End");
			 station2->SetFrame(*pframe->m_children.begin()); // rotating frame of planet
			 station2->OrientOnSurface(EARTH_RADIUS, M_PI/4, M_PI/4);
			 Space::AddBody(station2);
			 */
			//	player->SetDockedWith(station2, 0);

			break;
		}

		case 3: // Load game
		{
			GameLoader loader;
			loader.DialogMainLoop();
			game = loader.GetGame();
			if (! game) {
				// loading screen was cancelled;
				// return without setting menuDone so the menu is re-displayed
				return;
			}
			break;
		}

		default:
			break;
	}

	menuDone = true;
}

void Pi::Start()
{
	Background::Container *background = new Background::Container(UNIVERSE_SEED);

	Gui::Fixed *menu = new Gui::Fixed(float(Gui::Screen::GetWidth()), float(Gui::Screen::GetHeight()));
	Gui::Screen::AddBaseWidget(menu, 0, 0);
	menu->SetTransparency(true);

	Gui::Screen::PushFont("OverlayFont");

	const float w = Gui::Screen::GetWidth() / 2.0f;
	const float h = Gui::Screen::GetHeight() / 2.0f;
	const int OPTS = 5;
	Gui::SolidButton *opts[OPTS];
	opts[0] = new Gui::SolidButton(); opts[0]->SetShortcut(SDLK_1, KMOD_NONE);
	opts[0]->onClick.connect(sigc::bind(sigc::ptr_fun(&Pi::HandleMenuKey), 0));
	opts[1] = new Gui::SolidButton(); opts[1]->SetShortcut(SDLK_2, KMOD_NONE);
	opts[1]->onClick.connect(sigc::bind(sigc::ptr_fun(&Pi::HandleMenuKey), 1));
	opts[2] = new Gui::SolidButton(); opts[2]->SetShortcut(SDLK_3, KMOD_NONE);
	opts[2]->onClick.connect(sigc::bind(sigc::ptr_fun(&Pi::HandleMenuKey), 2));
	opts[3] = new Gui::SolidButton(); opts[3]->SetShortcut(SDLK_4, KMOD_NONE);
	opts[3]->onClick.connect(sigc::bind(sigc::ptr_fun(&Pi::HandleMenuKey), 3));
	opts[4] = new Gui::SolidButton(); opts[4]->SetShortcut(SDLK_5, KMOD_NONE);
	opts[4]->onClick.connect(sigc::bind(sigc::ptr_fun(&Pi::HandleMenuKey), 4));
	menu->Add(opts[0], w, h-64);
	menu->Add(new Gui::Label(Lang::MM_START_NEW_GAME_EARTH), w+32, h-64);
	menu->Add(opts[1], w, h-32);
	menu->Add(new Gui::Label(Lang::MM_START_NEW_GAME_E_ERIDANI), w+32, h-32);
	menu->Add(opts[2], w, h);
	menu->Add(new Gui::Label(Lang::MM_START_NEW_GAME_DEBUG), w+32, h);
	menu->Add(opts[3], w, h+32);
	menu->Add(new Gui::Label(Lang::MM_LOAD_SAVED_GAME), w+32, h+32);
	menu->Add(opts[4], w, h+64);
	menu->Add(new Gui::Label(Lang::MM_QUIT), w+32, h+64);

	std::string version("Pioneer " PIONEER_VERSION);
	if (strlen(PIONEER_EXTRAVERSION)) version += " (" PIONEER_EXTRAVERSION ")";
	version += "\n";
	version += Pi::renderer->GetName();

	menu->Add(new Gui::Label(version), Gui::Screen::GetWidth()-200.0f, Gui::Screen::GetHeight()-60.0f);

	Gui::Screen::PopFont();

	menu->ShowAll();
	
	Uint32 last_time = SDL_GetTicks();
	float _time = 0;

	menuDone = false;
	game = 0;
	while (!menuDone) {
		Pi::HandleEvents();
		Pi::renderer->BeginFrame();
		Pi::renderer->SetPerspectiveProjection(75, Pi::GetScrAspect(), 1.f, 10000.f);
		Pi::renderer->SetTransform(matrix4x4f::Identity());
		Pi::SetMouseGrab(false);
		draw_intro(background, _time);
		Pi::renderer->EndFrame();
		Gui::Draw();
		Pi::renderer->SwapBuffers();
		
		Pi::frameTime = 0.001f*(SDL_GetTicks() - last_time);
		_time += Pi::frameTime;
		last_time = SDL_GetTicks();
	}
	menu->HideAll();
	
	Gui::Screen::RemoveBaseWidget(menu);
	delete menu;
	delete background;

	// game is set by HandleMenuKey if any game-starting option (start or
	// load) is selected
	if (game) {
		InitGame();
		StartGame();
		MainLoop();
	}

	// no game means quit was selected, so end things
	else
		Pi::Quit();
}

void Pi::EndGame()
{
	Pi::musicPlayer.Stop();
	Sound::DestroyAllEvents();
	Pi::luaOnGameEnd->Signal();
	Pi::luaManager->CollectGarbage();

	if (!config.Int("DisableSound")) AmbientSounds::Uninit();
	Sound::DestroyAllEvents();

	assert(game);
	delete game;
	game = 0;
	player = 0;

	StarSystem::ShrinkCache();
}


void Pi::MainLoop()
{
	double time_player_died = 0;
#ifdef MAKING_VIDEO
	Uint32 last_screendump = SDL_GetTicks();
	int dumpnum = 0;
#endif /* MAKING_VIDEO */

#if WITH_DEVKEYS
	Uint32 last_stats = SDL_GetTicks();
	int frame_stat = 0;
	int phys_stat = 0;
	char fps_readout[256];
	memset(fps_readout, 0, sizeof(fps_readout));
#endif

	int MAX_PHYSICS_TICKS = Pi::config.Int("MaxPhysicsCyclesPerRender");
	if (MAX_PHYSICS_TICKS <= 0)
		MAX_PHYSICS_TICKS = 4;

	double currentTime = 0.001 * double(SDL_GetTicks());
	double accumulator = Pi::game->GetTimeStep();
	Pi::gameTickAlpha = 0;

	while (Pi::game) {
		double newTime = 0.001 * double(SDL_GetTicks());
		Pi::frameTime = newTime - currentTime;
		if (Pi::frameTime > 0.25) Pi::frameTime = 0.25;
		currentTime = newTime;
		accumulator += Pi::frameTime * Pi::game->GetTimeAccelRate();
		
		const float step = Pi::game->GetTimeStep();
		if (step > 0.0f) {
			int phys_ticks = 0;
			while (accumulator >= step) {
				if (++phys_ticks >= MAX_PHYSICS_TICKS) {
					accumulator = 0.0;
					break;
				}
				game->TimeStep(step);

				accumulator -= step;
			}
			Pi::gameTickAlpha = accumulator / step;

#if WITH_DEVKEYS
			phys_stat += phys_ticks;
#endif
		} else {
			// paused
		}
		frame_stat++;

		Pi::renderer->BeginFrame();
		Pi::renderer->SetTransform(matrix4x4f::Identity());
		
		/* Calculate position for this rendered frame (interpolated between two physics ticks */
        // XXX should this be here? what is this anyway?
		for (Space::BodyIterator i = game->GetSpace()->BodiesBegin(); i != game->GetSpace()->BodiesEnd(); ++i) {
			(*i)->UpdateInterpolatedTransform(Pi::GetGameTickAlpha());
		}
		game->GetSpace()->GetRootFrame()->UpdateInterpolatedTransform(Pi::GetGameTickAlpha());

		currentView->Update();
		currentView->Draw3D();
		// XXX HandleEvents at the moment must be after view->Draw3D and before
		// Gui::Draw so that labels drawn to screen can have mouse events correctly
		// detected. Gui::Draw wipes memory of label positions.
		Pi::HandleEvents();
		// hide cursor for ship control.

		SetMouseGrab(Pi::MouseButtonState(SDL_BUTTON_RIGHT));

		Pi::renderer->EndFrame();
		Gui::Draw();

#if WITH_DEVKEYS
		if (Pi::showDebugInfo) {
			Gui::Screen::EnterOrtho();
			Gui::Screen::PushFont("ConsoleFont");
			Gui::Screen::RenderString(fps_readout, 0, 0);
			Gui::Screen::PopFont();
			Gui::Screen::LeaveOrtho();
		}
#endif

		Pi::renderer->SwapBuffers();

		// game exit or failed load from GameMenuView will have cleared
		// Pi::game. we can't continue.
		if (!Pi::game)
			return;
		

		if (Pi::game->UpdateTimeAccel())
			accumulator = 0;				// fix for huge pauses 10000x -> 1x

		// fuckadoodledoo, did the player die?
		if (Pi::player->IsDead()) {
			if (time_player_died > 0.0) {
				if (Pi::game->GetTime() - time_player_died > 8.0) {
					Pi::TombStoneLoop();
					Pi::EndGame();
					break;
				}
			} else {
				Pi::game->SetTimeAccel(Game::TIMEACCEL_1X);
				Pi::cpan->HideAll();
				Pi::SetView(static_cast<View*>(Pi::worldView));
				Pi::player->Disable();
				time_player_died = Pi::game->GetTime();
			}
		} else {
			// this is something we need not do every turn...
			if (!config.Int("DisableSound")) AmbientSounds::Update();
			StarSystem::ShrinkCache();
		}
		cpan->Update();
		musicPlayer.Update();

#if WITH_DEVKEYS
		if (Pi::showDebugInfo && SDL_GetTicks() - last_stats > 1000) {
			size_t lua_mem = Pi::luaManager->GetMemoryUsage();
			int lua_memB = int(lua_mem & ((1u << 10) - 1));
			int lua_memKB = int(lua_mem >> 10) % 1024;
			int lua_memMB = int(lua_mem >> 20);

			Pi::statSceneTris += LmrModelGetStatsTris();
			
			snprintf(
				fps_readout, sizeof(fps_readout),
				"%d fps, %d phys updates, %d triangles, %.3f M tris/sec, %d terrain vtx/sec, %d glyphs/sec\n"
				"Lua mem usage: %d MB + %d KB + %d bytes",
				frame_stat, phys_stat, Pi::statSceneTris, Pi::statSceneTris*frame_stat*1e-6,
				GeoSphere::GetVtxGenCount(), TextureFont::GetGlyphCount(),
				lua_memMB, lua_memKB, lua_memB
			);
			frame_stat = 0;
			phys_stat = 0;
			TextureFont::ClearGlyphCount();
			GeoSphere::ClearVtxGenCount();
			if (SDL_GetTicks() - last_stats > 1200) last_stats = SDL_GetTicks();
			else last_stats += 1000;
		}
		Pi::statSceneTris = 0;
		LmrModelClearStatsTris();
#endif

#ifdef MAKING_VIDEO
		if (SDL_GetTicks() - last_screendump > 50) {
			last_screendump = SDL_GetTicks();
			std::string fname = stringf(Lang::SCREENSHOT_FILENAME_TEMPLATE, formatarg("index", dumpnum++));
			Screendump(fname.c_str(), GetScrWidth(), GetScrHeight());
		}
#endif /* MAKING_VIDEO */
	}
}

float Pi::CalcHyperspaceRange(int hyperclass, int total_mass_in_tonnes)
{
	// for the sake of hyperspace range, we count ships mass as 60% of original.
	// Brian: "The 60% value was arrived at through trial and error, 
	// to scale the entire jump range calculation after things like ship mass,
	// cargo mass, hyperdrive class, fuel use and fun were factored in."
	return 200.0f * hyperclass * hyperclass / (total_mass_in_tonnes * 0.6f);
}

void Pi::Message(const std::string &message, const std::string &from, enum MsgLevel level)
{
	if (level == MSG_IMPORTANT) {
		Pi::cpan->MsgLog()->ImportantMessage(from, message);
	} else {
		Pi::cpan->MsgLog()->Message(from, message);
	}
}

void Pi::InitJoysticks() {
	int joy_count = SDL_NumJoysticks();
	for (int n = 0; n < joy_count; n++) {
		JoystickState *state;
		joysticks.push_back(JoystickState());
		state = &joysticks.back();

		state->joystick = SDL_JoystickOpen(n);
		if (state->joystick == NULL) {
			fprintf(stderr, "SDL_JoystickOpen(%i): %s\n", n, SDL_GetError());
			continue;
		}

		state->axes.resize(SDL_JoystickNumAxes(state->joystick));
		state->buttons.resize(SDL_JoystickNumButtons(state->joystick));
		state->hats.resize(SDL_JoystickNumHats(state->joystick));
	}
}

int Pi::JoystickButtonState(int joystick, int button) {
	if (!joystickEnabled) return 0;
	if (joystick < 0 || joystick >= int(joysticks.size()))
		return 0;

	if (button < 0 || button >= int(joysticks[joystick].buttons.size()))
		return 0;

	return joysticks[joystick].buttons[button];
}

int Pi::JoystickHatState(int joystick, int hat) {
	if (!joystickEnabled) return 0;
	if (joystick < 0 || joystick >= int(joysticks.size()))
		return 0;

	if (hat < 0 || hat >= int(joysticks[joystick].hats.size()))
		return 0;

	return joysticks[joystick].hats[hat];
}

float Pi::JoystickAxisState(int joystick, int axis) {
	if (!joystickEnabled) return 0;
	if (joystick < 0 || joystick >= int(joysticks.size()))
		return 0;

	if (axis < 0 || axis >= int(joysticks[joystick].axes.size()))
		return 0;

	return joysticks[joystick].axes[axis];
}

void Pi::SetMouseGrab(bool on)
{
	if (!doingMouseGrab && on) {
		SDL_ShowCursor(0);
		SDL_WM_GrabInput(SDL_GRAB_ON);
//		SDL_SetRelativeMouseMode(true);
		doingMouseGrab = true;
	}
	else if(doingMouseGrab && !on) {
		SDL_ShowCursor(1);
		SDL_WM_GrabInput(SDL_GRAB_OFF);
//		SDL_SetRelativeMouseMode(false);
		doingMouseGrab = false;
	}
}<|MERGE_RESOLUTION|>--- conflicted
+++ resolved
@@ -498,14 +498,9 @@
 
 	Pi::textureCache = new TextureCache;
 
-<<<<<<< HEAD
-	Pi::gluQuadric = gluNewQuadric();
-
 	bool wantShaders = (config.Int("DisableShaders") == 0);
 	Pi::renderer = Graphics::Init(width, height, wantShaders);
 
-=======
->>>>>>> 716de0d4
 	// Gui::Init shouldn't initialise any VBOs, since we haven't tested
 	// that the capability exists. (Gui does not use VBOs so far)
 	Gui::Init(renderer, scrWidth, scrHeight, 800, 600);
