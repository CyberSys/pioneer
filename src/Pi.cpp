// Copyright © 2008-2013 Pioneer Developers. See AUTHORS.txt for details
// Licensed under the terms of the GPL v3. See licenses/GPL-3.txt

#include "Pi.h"
#include "libs.h"
#include "AmbientSounds.h"
#include "CargoBody.h"
#include "CityOnPlanet.h"
#include "DeathView.h"
#include "Factions.h"
#include "FileSystem.h"
#include "Frame.h"
#include "GalacticView.h"
#include "Game.h"
#include "GameMenuView.h"
#include "GeoSphere.h"
#include "Intro.h"
#include "Lang.h"
#include "LuaChatForm.h"
#include "LuaComms.h"
#include "LuaConsole.h"
#include "LuaConstants.h"
#include "LuaDev.h"
#include "LuaEngine.h"
#include "LuaEquipDef.h"
#include "LuaEvent.h"
#include "LuaFileSystem.h"
#include "LuaFormat.h"
#include "LuaGame.h"
#include "LuaLang.h"
#include "LuaManager.h"
#include "LuaMissile.h"
#include "LuaMusic.h"
#include "LuaNameGen.h"
#include "LuaRef.h"
#include "LuaShipDef.h"
#include "LuaSpace.h"
#include "LuaTimer.h"
#include "Missile.h"
#include "ModelCache.h"
#include "ModManager.h"
#include "NavLights.h"
#include "ObjectViewerView.h"
#include "OS.h"
#include "Planet.h"
#include "Player.h"
#include "Projectile.h"
#include "SDLWrappers.h"
#include "SectorView.h"
#include "Serializer.h"
#include "Sfx.h"
#include "ShipCpanel.h"
#include "ShipType.h"
#include "Sound.h"
#include "SoundMusic.h"
#include "Space.h"
#include "SpaceStation.h"
#include "SpaceStationView.h"
#include "Star.h"
#include "StringF.h"
#include "SystemInfoView.h"
#include "SystemView.h"
#include "Tombstone.h"
#include "UIView.h"
#include "WorldView.h"
#include "EnumStrings.h"
#include "galaxy/CustomSystem.h"
#include "galaxy/Galaxy.h"
#include "galaxy/StarSystem.h"
#include "gameui/Lua.h"
#include "graphics/Graphics.h"
#include "graphics/Light.h"
#include "graphics/Renderer.h"
#include "gui/Gui.h"
#include "scenegraph/Model.h"
#include "scenegraph/Lua.h"
#include "ui/Context.h"
#include "ui/Lua.h"
#include "jobswarm/CoreCount.h"
#include <algorithm>
#include <sstream>

float Pi::gameTickAlpha;
float Pi::scrAspect;
sigc::signal<void, SDL_keysym*> Pi::onKeyPress;
sigc::signal<void, SDL_keysym*> Pi::onKeyRelease;
sigc::signal<void, int, int, int> Pi::onMouseButtonUp;
sigc::signal<void, int, int, int> Pi::onMouseButtonDown;
sigc::signal<void> Pi::onPlayerChangeTarget;
sigc::signal<void> Pi::onPlayerChangeFlightControlState;
sigc::signal<void> Pi::onPlayerChangeEquipment;
sigc::signal<void, const SpaceStation*> Pi::onDockingClearanceExpired;
LuaSerializer *Pi::luaSerializer;
LuaTimer *Pi::luaTimer;
LuaNameGen *Pi::luaNameGen;
int Pi::keyModState;
char Pi::keyState[SDLK_LAST];
char Pi::mouseButton[6];
int Pi::mouseMotion[2];
bool Pi::doingMouseGrab = false;
bool Pi::warpAfterMouseGrab = false;
int Pi::mouseGrabWarpPos[2];
Player *Pi::player;
View *Pi::currentView;
WorldView *Pi::worldView;
DeathView *Pi::deathView;
SpaceStationView *Pi::spaceStationView;
UIView *Pi::infoView;
SectorView *Pi::sectorView;
GalacticView *Pi::galacticView;
GameMenuView *Pi::gameMenuView;
SystemView *Pi::systemView;
SystemInfoView *Pi::systemInfoView;
ShipCpanel *Pi::cpan;
LuaConsole *Pi::luaConsole;
Game *Pi::game;
Random Pi::rng;
float Pi::frameTime;
#if WITH_DEVKEYS
bool Pi::showDebugInfo;
#endif
int Pi::statSceneTris;
GameConfig *Pi::config;
struct DetailLevel Pi::detail = { 0, 0 };
bool Pi::joystickEnabled;
bool Pi::mouseYInvert;
std::vector<Pi::JoystickState> Pi::joysticks;
bool Pi::navTunnelDisplayed;
Gui::Fixed *Pi::menu;
Graphics::Renderer *Pi::renderer;
RefCountedPtr<UI::Context> Pi::ui;
ModelCache *Pi::modelCache;
Intro *Pi::intro;

#if WITH_OBJECTVIEWER
ObjectViewerView *Pi::objectViewerView;
#endif

Sound::MusicPlayer Pi::musicPlayer;
<<<<<<< HEAD
ScopedPtr<JobManager> Pi::pJobs;
=======
ScopedPtr<JobQueue> Pi::jobQueue;
>>>>>>> e41ea508

static void draw_progress(float progress)
{
	float w, h;
	Pi::renderer->BeginFrame();
	Pi::renderer->EndFrame();
	Gui::Screen::EnterOrtho();
	std::string msg = stringf(Lang::SIMULATING_UNIVERSE_EVOLUTION_N_BYEARS, formatarg("age", progress * 13.7f));
	Gui::Screen::MeasureString(msg, w, h);
	Gui::Screen::RenderString(msg, 0.5f*(Gui::Screen::GetWidth()-w), 0.5f*(Gui::Screen::GetHeight()-h));
	Gui::Screen::LeaveOrtho();
	Pi::renderer->SwapBuffers();
}

static void LuaInit()
{
	LuaObject<PropertiedObject>::RegisterClass();

	LuaObject<Body>::RegisterClass();
	LuaObject<Ship>::RegisterClass();
	LuaObject<SpaceStation>::RegisterClass();
	LuaObject<Planet>::RegisterClass();
	LuaObject<Star>::RegisterClass();
	LuaObject<Player>::RegisterClass();
	LuaObject<Missile>::RegisterClass();
	LuaObject<CargoBody>::RegisterClass();

	LuaObject<StarSystem>::RegisterClass();
	LuaObject<SystemPath>::RegisterClass();
	LuaObject<SystemBody>::RegisterClass();
	LuaObject<Random>::RegisterClass();
	LuaObject<Faction>::RegisterClass();

	LuaObject<LuaChatForm>::RegisterClass();

	Pi::luaSerializer = new LuaSerializer();
	Pi::luaTimer = new LuaTimer();

	LuaObject<LuaSerializer>::RegisterClass();
	LuaObject<LuaTimer>::RegisterClass();

	LuaConstants::Register(Lua::manager->GetLuaState());
	LuaLang::Register();
	LuaEngine::Register();
	LuaEquipDef::Register();
	LuaFileSystem::Register();
	LuaGame::Register();
	LuaComms::Register();
	LuaFormat::Register();
	LuaSpace::Register();
	LuaShipDef::Register();
	LuaMusic::Register();
	LuaDev::Register();
	LuaConsole::Register();

	// XXX sigh
	UI::Lua::Init();
	GameUI::Lua::Init();
	SceneGraph::Lua::Init();

	// XXX load everything. for now, just modules
	lua_State *l = Lua::manager->GetLuaState();
	pi_lua_dofile_recursive(l, "libs");
	pi_lua_dofile_recursive(l, "ui");
	pi_lua_dofile_recursive(l, "modules");

	Pi::luaNameGen = new LuaNameGen(Lua::manager);
}

static void LuaUninit() {
	delete Pi::luaNameGen;

	delete Pi::luaSerializer;
	delete Pi::luaTimer;

	Lua::Uninit();
}

static void LuaInitGame() {
	LuaEvent::Clear();
}

SceneGraph::Model *Pi::FindModel(const std::string &name, bool allowPlaceholder)
{
	SceneGraph::Model *m = 0;
	try {
		m = Pi::modelCache->FindModel(name);
	} catch (ModelCache::ModelNotFoundException) {
		printf("Could not find model: %s\n", name.c_str());
		if (allowPlaceholder) {
			try {
				m = Pi::modelCache->FindModel("error");
			} catch (ModelCache::ModelNotFoundException) {
				Error("Could not find placeholder model");
			}
		}
	}

	return m;
}

const char Pi::SAVE_DIR_NAME[] = "savefiles";

std::string Pi::GetSaveDir()
{
	return FileSystem::JoinPath(FileSystem::GetUserDir(), Pi::SAVE_DIR_NAME);
}

void Pi::Init()
{
	OS::NotifyLoadBegin();

	FileSystem::Init();
	FileSystem::userFiles.MakeDirectory(""); // ensure the config directory exists

	Pi::config = new GameConfig();
	KeyBindings::InitBindings();

	if (config->Int("RedirectStdio"))
		OS::RedirectStdio();

	ModManager::Init();

	if (!Lang::LoadStrings(config->String("Lang")))
		abort();

	Pi::detail.planets = config->Int("DetailPlanets");
	Pi::detail.textures = config->Int("Textures");
	Pi::detail.fracmult = config->Int("FractalMultiple");
	Pi::detail.cities = config->Int("DetailCities");

#ifdef __linux__
	// there appears to be a bug in the Linux evdev input driver that stops
	// DGA mouse grab restoring state correctly. SDL can use an alternative
	// method, but its only configurable via environment variable. Here we set
	// that environment variable (unless the user explicitly doesn't want it
	// via config).
	//
	// we also enable warp-after-grab here, as the SDL alternative method
	// doesn't restore the mouse pointer to its pre-grab position
	//
	// XXX SDL2 uses a different mechanism entirely and this environment
	// variable doesn't exist there, so we can get rid of it when we go to SDL2
	if (!config->Int("SDLUseDGAMouse")) {
		Pi::warpAfterMouseGrab = true;
		setenv("SDL_VIDEO_X11_DGAMOUSE", "0", 1);
	}
#endif

	// Initialize SDL
	Uint32 sdlInitFlags = SDL_INIT_VIDEO | SDL_INIT_JOYSTICK;
#if defined(DEBUG) || defined(_DEBUG)
	sdlInitFlags |= SDL_INIT_NOPARACHUTE;
#endif
	if (SDL_Init(sdlInitFlags) < 0) {
		OS::Error("SDL initialization failed: %s\n", SDL_GetError());
	}

	// needed for the UI
	SDL_EnableUNICODE(1);

	// Do rest of SDL video initialization and create Renderer
	Graphics::Settings videoSettings = {};
	videoSettings.width = config->Int("ScrWidth");
	videoSettings.height = config->Int("ScrHeight");
	videoSettings.fullscreen = (config->Int("StartFullscreen") != 0);
	videoSettings.shaders = (config->Int("DisableShaders") == 0);
	videoSettings.requestedSamples = config->Int("AntiAliasingMode");
	videoSettings.vsync = (config->Int("VSync") != 0);
	videoSettings.useTextureCompression = (config->Int("UseTextureCompression") != 0);

	Pi::renderer = Graphics::Init(videoSettings);
	{
		std::ostringstream buf;
		renderer->PrintDebugInfo(buf);

		FILE *f = FileSystem::userFiles.OpenWriteStream("opengl.txt", FileSystem::FileSourceFS::WRITE_TEXT);
		if (!f)
			fprintf(stderr, "Could not open 'opengl.txt'\n");
		const std::string &s = buf.str();
		fwrite(s.c_str(), 1, s.size(), f);
		fclose(f);
	}

	OS::LoadWindowIcon();
	SDL_WM_SetCaption("Pioneer","Pioneer");

	Pi::scrAspect = videoSettings.width / float(videoSettings.height);

	Pi::rng.IncRefCount(); // so nothing tries to free it
	Pi::rng.seed(time(0));

	InitJoysticks();
	joystickEnabled = (config->Int("EnableJoystick")) ? true : false;
	mouseYInvert = (config->Int("InvertMouseY")) ? true : false;

	navTunnelDisplayed = (config->Int("DisplayNavTunnel")) ? true : false;

	EnumStrings::Init();

	// get threads up
	uint32_t numThreads = config->Int("WorkerThreads");
	uint32_t numCores = getNumCores();
	if (numThreads == 0) numThreads = std::max(numCores-1,1U);
	pJobs.Reset(new JobManager(numThreads));
	printf("started %d worker threads\n", pJobs->NumOfThreadsUsed());

	// XXX early, Lua init needs it
	ShipType::Init();

	// XXX UI requires Lua  but Pi::ui must exist before we start loading
	// templates. so now we have crap everywhere :/
	Lua::Init();

	Pi::ui.Reset(new UI::Context(Lua::manager, Pi::renderer, Graphics::GetScreenWidth(), Graphics::GetScreenHeight(), Lang::GetCurrentLanguage()));

	LuaInit();

	// Gui::Init shouldn't initialise any VBOs, since we haven't tested
	// that the capability exists. (Gui does not use VBOs so far)
	Gui::Init(renderer, Graphics::GetScreenWidth(), Graphics::GetScreenHeight(), 800, 600);

	draw_progress(0.1f);

	Galaxy::Init();
	draw_progress(0.2f);

	Faction::Init();
	draw_progress(0.3f);

	CustomSystem::Init();
	draw_progress(0.4f);

	modelCache = new ModelCache(Pi::renderer);
	draw_progress(0.5f);

//unsigned int control_word;
//_clearfp();
//_controlfp_s(&control_word, _EM_INEXACT | _EM_UNDERFLOW | _EM_ZERODIVIDE, _MCW_EM);
//double fpexcept = Pi::timeAccelRates[1] / Pi::timeAccelRates[0];

	draw_progress(0.6f);

	GeoSphere::Init();
	draw_progress(0.7f);

	CityOnPlanet::Init();
	draw_progress(0.8f);

	SpaceStation::Init();
	draw_progress(0.9f);

	NavLights::Init(Pi::renderer);
	Sfx::Init(Pi::renderer);
	draw_progress(0.95f);

	if (!config->Int("DisableSound")) {
		Sound::Init();
		Sound::SetMasterVolume(config->Float("MasterVolume"));
		Sound::SetSfxVolume(config->Float("SfxVolume"));
		GetMusicPlayer().SetVolume(config->Float("MusicVolume"));

		Sound::Pause(0);
		if (config->Int("MasterMuted")) Sound::Pause(1);
		if (config->Int("SfxMuted")) Sound::SetSfxVolume(0.f);
		if (config->Int("MusicMuted")) GetMusicPlayer().SetEnabled(false);
	}
	draw_progress(1.0f);

	OS::NotifyLoadEnd();

#if 0
	// frame test code

	Frame *root = new Frame(0, "root", 0);
	Frame *p1 = new Frame(root, "p1", Frame::FLAG_HAS_ROT);
	Frame *p1r = new Frame(p1, "p1r", Frame::FLAG_ROTATING);
	Frame *m1 = new Frame(p1, "m1", Frame::FLAG_HAS_ROT);
	Frame *m1r = new Frame(m1, "m1r", Frame::FLAG_ROTATING);
	Frame *p2 = new Frame(root, "p2", Frame::FLAG_HAS_ROT);
	Frame *p2r = new Frame(p2, "pr2", Frame::FLAG_ROTATING);

	p1->SetPosition(vector3d(1000,0,0));
	p1->SetVelocity(vector3d(0,1,0));
	p2->SetPosition(vector3d(0,2000,0));
	p2->SetVelocity(vector3d(-2,0,0));
	p1r->SetAngVelocity(vector3d(0,0,0.0001));
	p1r->SetOrient(matrix3x3d::BuildRotate(M_PI/4, vector3d(0,0,1)));
	p2r->SetAngVelocity(vector3d(0,0,-0.0004));
	p2r->SetOrient(matrix3x3d::BuildRotate(-M_PI/2, vector3d(0,0,1)));
	root->UpdateOrbitRails(0, 0);

	CargoBody *c1 = new CargoBody(Equip::Type::SLAVES);
	c1->SetFrame(p1r);
	c1->SetPosition(vector3d(0,180,0));
//	c1->SetVelocity(vector3d(1,0,0));
	CargoBody *c2 = new CargoBody(Equip::Type::SLAVES);
	c2->SetFrame(p1r);
	c2->SetPosition(vector3d(0,200,0));
//	c2->SetVelocity(vector3d(1,0,0));

	vector3d pos = c1->GetPositionRelTo(p1);
	vector3d vel = c1->GetVelocityRelTo(p1);
	double speed = vel.Length();
	vector3d pos2 = c2->GetPositionRelTo(p1);
	vector3d vel2 = c2->GetVelocityRelTo(p1);
	double speed2 = vel2.Length();

	double speed3 = c2->GetVelocityRelTo(c1).Length();
	c2->SwitchToFrame(p1);
	vector3d vel4 = c2->GetVelocityRelTo(c1);
	double speed4 = c2->GetVelocityRelTo(c1).Length();


	root->UpdateOrbitRails(0, 1.0);

	//buildrotate test

	matrix3x3d m = matrix3x3d::BuildRotate(M_PI/2, vector3d(0,0,1));
	vector3d v = m * vector3d(1,0,0);

/*	vector3d pos = p1r->GetPositionRelTo(p2r);
	vector3d vel = p1r->GetVelocityRelTo(p2r);
	matrix3x3d o1 = p1r->GetOrientRelTo(p2r);
	double speed = vel.Length();
	vector3d pos2 = p2r->GetPositionRelTo(p1r);
	vector3d vel2 = p2r->GetVelocityRelTo(p1r);
	matrix3x3d o2 = p2r->GetOrientRelTo(p1r);
	double speed2 = vel2.Length();
*/	root->UpdateOrbitRails(0, 1.0/60);

	delete p2r; delete p2; delete m1r; delete m1; delete p1r; delete p1; delete root;
	delete c1; delete c2;

#endif

#if 0
	// test code to produce list of ship stats

	FILE *pStatFile = fopen("shipstat.csv","wt");
	if (pStatFile)
	{
		fprintf(pStatFile, "name,modelname,hullmass,capacity,fakevol,rescale,xsize,ysize,zsize,facc,racc,uacc,sacc,aacc,exvel\n");
		for (std::map<std::string, ShipType>::iterator i = ShipType::types.begin();
				i != ShipType::types.end(); ++i)
		{
			const ShipType *shipdef = &(i->second);
			SceneGraph::Model *model = Pi::FindModel(shipdef->modelName, false);

			double hullmass = shipdef->hullMass;
			double capacity = shipdef->capacity;

			double xsize = 0.0, ysize = 0.0, zsize = 0.0, fakevol = 0.0, rescale = 0.0, brad = 0.0;
			if (model) {
				ScopedPtr<SceneGraph::Model> inst(model->MakeInstance());
				model->CreateCollisionMesh();
				Aabb aabb = model->GetCollisionMesh()->GetAabb();
				xsize = aabb.max.x-aabb.min.x;
				ysize = aabb.max.y-aabb.min.y;
				zsize = aabb.max.z-aabb.min.z;
				fakevol = xsize*ysize*zsize;
				brad = aabb.GetRadius();
				rescale = pow(fakevol/(100 * (hullmass+capacity)), 0.3333333333);
			}

			double simass = (hullmass + capacity) * 1000.0;
			double angInertia = (2/5.0)*simass*brad*brad;
			double acc1 = shipdef->linThrust[ShipType::THRUSTER_FORWARD] / (9.81*simass);
			double acc2 = shipdef->linThrust[ShipType::THRUSTER_REVERSE] / (9.81*simass);
			double acc3 = shipdef->linThrust[ShipType::THRUSTER_UP] / (9.81*simass);
			double acc4 = shipdef->linThrust[ShipType::THRUSTER_RIGHT] / (9.81*simass);
			double acca = shipdef->angThrust/angInertia;
			double exvel = shipdef->effectiveExhaustVelocity;

			fprintf(pStatFile, "%s,%s,%.1f,%.1f,%.1f,%.3f,%.1f,%.1f,%.1f,%.1f,%.1f,%.1f,%.1f,%f,%.1f\n",
				shipdef->name.c_str(), shipdef->modelName.c_str(), hullmass, capacity,
				fakevol, rescale, xsize, ysize, zsize, acc1, acc2, acc3, acc4, acca, exvel);
		}
		fclose(pStatFile);
	}
#endif

	luaConsole = new LuaConsole(10);
	KeyBindings::toggleLuaConsole.onPress.connect(sigc::ptr_fun(&Pi::ToggleLuaConsole));

	gameMenuView = new GameMenuView();
	config->Save();
}

bool Pi::IsConsoleActive()
{
	return luaConsole && luaConsole->IsActive();
}

void Pi::ToggleLuaConsole()
{
	if (luaConsole->IsVisible()) {
		luaConsole->Hide();
		if (luaConsole->GetTextEntryField()->IsFocused())
			Gui::Screen::ClearFocus();
		Gui::Screen::RemoveBaseWidget(luaConsole);
	} else {
		// luaConsole is added and removed from the base widget set
		// (rather than just using Show()/Hide())
		// so that it's forced in front of any other base widgets when it opens
		Gui::Screen::AddBaseWidget(luaConsole, 0, 0);
		luaConsole->Show();
		luaConsole->GetTextEntryField()->Show();
	}
}

void Pi::Quit()
{
	Projectile::FreeModel();
	delete Pi::intro;
	delete Pi::gameMenuView;
	delete Pi::luaConsole;
	NavLights::Uninit();
	Sfx::Uninit();
	Sound::Uninit();
	SpaceStation::Uninit();
	CityOnPlanet::Uninit();
	GeoSphere::Uninit();
	Galaxy::Uninit();
	Faction::Uninit();
	CustomSystem::Uninit();
	Graphics::Uninit();
	Pi::ui.Reset(0);
	LuaUninit();
	Gui::Uninit();
	delete Pi::modelCache;
	delete Pi::renderer;
	delete Pi::config;
	StarSystem::ShrinkCache();
	SDL_Quit();
	FileSystem::Uninit();
	exit(0);
}

void Pi::BoinkNoise()
{
	Sound::PlaySfx("Click", 0.3f, 0.3f, false);
}

void Pi::SetView(View *v)
{
	if (currentView) currentView->Detach();
	currentView = v;
	if (currentView) currentView->Attach();
}

void Pi::OnChangeDetailLevel()
{
	GeoSphere::OnChangeDetailLevel();
}

void Pi::HandleEvents()
{
	SDL_Event event;

	Pi::mouseMotion[0] = Pi::mouseMotion[1] = 0;
	while (SDL_PollEvent(&event)) {
		if (event.type == SDL_QUIT) {
			if (Pi::game)
				Pi::EndGame();
			Pi::Quit();
		}
		else if (ui->DispatchSDLEvent(event))
			continue;

		Gui::HandleSDLEvent(&event);
		if (!Pi::IsConsoleActive())
			KeyBindings::DispatchSDLEvent(&event);
		else
			KeyBindings::toggleLuaConsole.CheckSDLEventAndDispatch(&event);

		switch (event.type) {
			case SDL_KEYDOWN:
				if (event.key.keysym.sym == SDLK_ESCAPE) {
					if (Pi::game) {
						// only accessible once game started
						if (currentView != 0) {
							if (currentView != gameMenuView) {
								Pi::game->SetTimeAccel(Game::TIMEACCEL_PAUSED);
								SetView(gameMenuView);
							}
							else {
								Pi::game->RequestTimeAccel(Game::TIMEACCEL_1X);
								SetView(Pi::player->IsDead()
										? static_cast<View*>(deathView)
										: static_cast<View*>(worldView));
							}
						}
					}
					break;
				}
				// special keys. LCTRL+turd
				if ((KeyState(SDLK_LCTRL) || (KeyState(SDLK_RCTRL)))) {
					switch (event.key.keysym.sym) {
						case SDLK_q: // Quit
							if (Pi::game)
								Pi::EndGame();
							Pi::Quit();
							break;
						case SDLK_PRINT:	   // print
						case SDLK_KP_MULTIPLY: // screen
						{
							char buf[256];
							const time_t t = time(0);
							struct tm *_tm = localtime(&t);
							strftime(buf, sizeof(buf), "screenshot-%Y%m%d-%H%M%S.png", _tm);
							Screendump(buf, Graphics::GetScreenWidth(), Graphics::GetScreenHeight());
							break;
						}
#if WITH_DEVKEYS
						case SDLK_i: // Toggle Debug info
							Pi::showDebugInfo = !Pi::showDebugInfo;
							break;
						case SDLK_m:  // Gimme money!
							if(Pi::game) {
								Pi::player->SetMoney(Pi::player->GetMoney() + 10000000);
							}
							break;
						case SDLK_F12:
						{
							if(Pi::game) {
								vector3d dir = -Pi::player->GetOrient().VectorZ();
								/* add test object */
								if (KeyState(SDLK_RSHIFT)) {
									Missile *missile =
										new Missile(ShipType::MISSILE_GUIDED, Pi::player);
									missile->SetOrient(Pi::player->GetOrient());
									missile->SetFrame(Pi::player->GetFrame());
									missile->SetPosition(Pi::player->GetPosition()+50.0*dir);
									missile->SetVelocity(Pi::player->GetVelocity());
									game->GetSpace()->AddBody(missile);
									missile->AIKamikaze(Pi::player->GetCombatTarget());
								} else if (KeyState(SDLK_LSHIFT)) {
									SpaceStation *s = static_cast<SpaceStation*>(Pi::player->GetNavTarget());
									if (s) {
										int port = s->GetFreeDockingPort();
										if (port != -1) {
											printf("Putting ship into station\n");
											// Make police ship intent on killing the player
											Ship *ship = new Ship(ShipType::POLICE);
											ship->AIKill(Pi::player);
											ship->SetFrame(Pi::player->GetFrame());
											ship->SetDockedWith(s, port);
											game->GetSpace()->AddBody(ship);
										} else {
											printf("No docking ports free dude\n");
										}
									} else {
											printf("Select a space station...\n");
									}
								} else {
									Ship *ship = new Ship(ShipType::POLICE);
									ship->AIKill(Pi::player);
									ship->m_equipment.Set(Equip::SLOT_LASER, 0, Equip::PULSECANNON_DUAL_1MW);
									ship->m_equipment.Add(Equip::LASER_COOLING_BOOSTER);
									ship->m_equipment.Add(Equip::ATMOSPHERIC_SHIELDING);
									ship->SetFrame(Pi::player->GetFrame());
									ship->SetPosition(Pi::player->GetPosition()+100.0*dir);
									ship->SetVelocity(Pi::player->GetVelocity());
									ship->UpdateStats();
									game->GetSpace()->AddBody(ship);
								}
							}
							break;
						}
#endif /* DEVKEYS */
#if WITH_OBJECTVIEWER
						case SDLK_F10:
							Pi::SetView(Pi::objectViewerView);
							break;
#endif
						case SDLK_F11:
							// XXX only works on X11
							//SDL_WM_ToggleFullScreen(Pi::scrSurface);
#if WITH_DEVKEYS
							renderer->ReloadShaders();
#endif
							break;
						case SDLK_F9: // Quicksave
						{
							if(Pi::game) {
								if (Pi::game->IsHyperspace())
									Pi::cpan->MsgLog()->Message("", Lang::CANT_SAVE_IN_HYPERSPACE);

								else {
									const std::string name = "_quicksave";
									const std::string path = FileSystem::JoinPath(GetSaveDir(), name);
									try {
										Game::SaveGame(name, Pi::game);
										Pi::cpan->MsgLog()->Message("", Lang::GAME_SAVED_TO + path);
									} catch (CouldNotOpenFileException) {
										Pi::cpan->MsgLog()->Message("", stringf(Lang::COULD_NOT_OPEN_FILENAME, formatarg("path", path)));
									}
									catch (CouldNotWriteToFileException) {
										Pi::cpan->MsgLog()->Message("", Lang::GAME_SAVE_CANNOT_WRITE);
									}
								}
							}
							break;
						}
						default:
							break; // This does nothing but it stops the compiler warnings
					}
				}
				Pi::keyState[event.key.keysym.sym] = 1;
				Pi::keyModState = event.key.keysym.mod;
				Pi::onKeyPress.emit(&event.key.keysym);
				break;
			case SDL_KEYUP:
				Pi::keyState[event.key.keysym.sym] = 0;
				Pi::keyModState = event.key.keysym.mod;
				Pi::onKeyRelease.emit(&event.key.keysym);
				break;
			case SDL_MOUSEBUTTONDOWN:
				if (event.button.button < COUNTOF(Pi::mouseButton)) {
					Pi::mouseButton[event.button.button] = 1;
					Pi::onMouseButtonDown.emit(event.button.button,
							event.button.x, event.button.y);
				}
				break;
			case SDL_MOUSEBUTTONUP:
				if (event.button.button < COUNTOF(Pi::mouseButton)) {
					Pi::mouseButton[event.button.button] = 0;
					Pi::onMouseButtonUp.emit(event.button.button,
							event.button.x, event.button.y);
				}
				break;
			case SDL_MOUSEMOTION:
				Pi::mouseMotion[0] += event.motion.xrel;
				Pi::mouseMotion[1] += event.motion.yrel;
		//		SDL_GetRelativeMouseState(&Pi::mouseMotion[0], &Pi::mouseMotion[1]);
				break;
			case SDL_JOYAXISMOTION:
				if (joysticks[event.jaxis.which].joystick == NULL)
					break;
				if (event.jaxis.value == -32768)
					joysticks[event.jaxis.which].axes[event.jaxis.axis] = 1.f;
				else
					joysticks[event.jaxis.which].axes[event.jaxis.axis] = -event.jaxis.value / 32767.f;
				break;
			case SDL_JOYBUTTONUP:
			case SDL_JOYBUTTONDOWN:
				if (joysticks[event.jaxis.which].joystick == NULL)
					break;
				joysticks[event.jbutton.which].buttons[event.jbutton.button] = event.jbutton.state != 0;
				break;
			case SDL_JOYHATMOTION:
				if (joysticks[event.jaxis.which].joystick == NULL)
					break;
				joysticks[event.jhat.which].hats[event.jhat.hat] = event.jhat.value;
				break;
		}
	}
}

void Pi::TombStoneLoop()
{
	ScopedPtr<Tombstone> tombstone(new Tombstone(Pi::renderer, Graphics::GetScreenWidth(), Graphics::GetScreenHeight()));
	Uint32 last_time = SDL_GetTicks();
	float _time = 0;
	do {
		Pi::HandleEvents();
		Pi::SetMouseGrab(false);
		Pi::renderer->BeginFrame();
		tombstone->Draw(_time);
		Pi::renderer->EndFrame();
		Gui::Draw();
		Pi::renderer->SwapBuffers();

		Pi::frameTime = 0.001f*(SDL_GetTicks() - last_time);
		_time += Pi::frameTime;
		last_time = SDL_GetTicks();
	} while (!((_time > 2.0) && ((Pi::MouseButtonState(SDL_BUTTON_LEFT)) || Pi::KeyState(SDLK_SPACE)) ));
}

void Pi::InitGame()
{
	// this is a bit brittle. skank may be forgotten and survive between
	// games

	//reset input states
	keyModState = 0;
	std::fill(keyState, keyState + COUNTOF(keyState), 0);
	std::fill(mouseButton, mouseButton + COUNTOF(mouseButton), 0);
	std::fill(mouseMotion, mouseMotion + COUNTOF(mouseMotion), 0);
	for (std::vector<JoystickState>::iterator stick = joysticks.begin(); stick != joysticks.end(); ++stick) {
		std::fill(stick->buttons.begin(), stick->buttons.end(), false);
		std::fill(stick->hats.begin(), stick->hats.end(), 0);
		std::fill(stick->axes.begin(), stick->axes.end(), 0.f);
	}

	// get threads up
	uint32_t numThreads = config->Int("WorkerThreads");
//#warning "getNumCores"
	uint32_t numCores = 7; //getNumCores();
	if (numThreads == 0) numThreads = std::max(numCores-1,1U);
	jobQueue.Reset(new JobQueue(numThreads));
	printf("started %d worker threads\n", numThreads);

	if (!config->Int("DisableSound")) AmbientSounds::Init();

	LuaInitGame();
}

static void OnPlayerDockOrUndock()
{
	Pi::game->RequestTimeAccel(Game::TIMEACCEL_1X);
	Pi::game->SetTimeAccel(Game::TIMEACCEL_1X);
}

static void OnPlayerChangeEquipment(Equip::Type e)
{
	Pi::onPlayerChangeEquipment.emit();
}

void Pi::StartGame()
{
	Pi::player->onDock.connect(sigc::ptr_fun(&OnPlayerDockOrUndock));
	Pi::player->onUndock.connect(sigc::ptr_fun(&OnPlayerDockOrUndock));
	Pi::player->m_equipment.onChange.connect(sigc::ptr_fun(&OnPlayerChangeEquipment));
	cpan->ShowAll();
	cpan->SetAlertState(Ship::ALERT_NONE);
	OnPlayerChangeEquipment(Equip::NONE);
	SetView(worldView);

	// fire event before the first frame
	LuaEvent::Queue("onGameStart");
	LuaEvent::Emit();
}

void Pi::Start()
{
	Pi::intro = new Intro(Pi::renderer, Graphics::GetScreenWidth(), Graphics::GetScreenHeight());

	ui->SetInnerWidget(ui->CallTemplate("MainMenu"));

	//XXX global ambient colour hack to make explicit the old default ambient colour dependency
	// for some models
	Pi::renderer->SetAmbientColor(Color(0.2f, 0.2f, 0.2f, 1.f));

	ui->Layout();

	Uint32 last_time = SDL_GetTicks();
	float _time = 0;

	while (!Pi::game) {
		SDL_Event event;
		while (SDL_PollEvent(&event)) {
			if (event.type == SDL_QUIT)
				Pi::Quit();
			else
				ui->DispatchSDLEvent(event);

			// XXX hack
			// if we hit our exit conditions then ignore further queued events
			// protects against eg double-click during game generation
			if (Pi::game)
				while (SDL_PollEvent(&event)) {}
		}

		Pi::renderer->BeginFrame();
		Pi::renderer->SetPerspectiveProjection(75, Pi::GetScrAspect(), 1.f, 10000.f);
		Pi::renderer->SetTransform(matrix4x4f::Identity());
		intro->Draw(_time);
		Pi::renderer->EndFrame();

		ui->Update();
		ui->Draw();

		Pi::renderer->SwapBuffers();

		Pi::frameTime = 0.001f*(SDL_GetTicks() - last_time);
		_time += Pi::frameTime;
		last_time = SDL_GetTicks();
	}

	ui->RemoveInnerWidget();
	ui->Layout(); // UI does important things on layout, like updating keyboard shortcuts

	delete Pi::intro; Pi::intro = 0;

	InitGame();
	StartGame();
	MainLoop();
}

void Pi::EndGame()
{
	Pi::musicPlayer.Stop();
	Sound::DestroyAllEvents();

	// final event
	LuaEvent::Queue("onGameEnd");
	LuaEvent::Emit();

	Lua::manager->CollectGarbage();

	if (!config->Int("DisableSound")) AmbientSounds::Uninit();
	Sound::DestroyAllEvents();

<<<<<<< HEAD
	while(jobs().JobsRemaining()) {
		jobs().Update();
		THREAD_CONFIG::tc_sleep(0);
	}
	assert(!jobs().JobsRemaining());
=======
	jobQueue.Reset();
>>>>>>> e41ea508

	assert(game);
	delete game;
	game = 0;
	player = 0;

	StarSystem::ShrinkCache();
}

void Pi::MainLoop()
{
	double time_player_died = 0;
#ifdef MAKING_VIDEO
	Uint32 last_screendump = SDL_GetTicks();
	int dumpnum = 0;
#endif /* MAKING_VIDEO */

#if WITH_DEVKEYS
	Uint32 last_stats = SDL_GetTicks();
	int frame_stat = 0;
	int phys_stat = 0;
	char fps_readout[256];
	memset(fps_readout, 0, sizeof(fps_readout));
#endif

	int MAX_PHYSICS_TICKS = Pi::config->Int("MaxPhysicsCyclesPerRender");
	if (MAX_PHYSICS_TICKS <= 0)
		MAX_PHYSICS_TICKS = 4;

	double currentTime = 0.001 * double(SDL_GetTicks());
	double accumulator = Pi::game->GetTimeStep();
	Pi::gameTickAlpha = 0;

	while (Pi::game) {
		double newTime = 0.001 * double(SDL_GetTicks());
		Pi::frameTime = newTime - currentTime;
		if (Pi::frameTime > 0.25) Pi::frameTime = 0.25;
		currentTime = newTime;
		accumulator += Pi::frameTime * Pi::game->GetTimeAccelRate();

		const float step = Pi::game->GetTimeStep();
		if (step > 0.0f) {
			int phys_ticks = 0;
			while (accumulator >= step) {
				if (++phys_ticks >= MAX_PHYSICS_TICKS) {
					accumulator = 0.0;
					break;
				}
				game->TimeStep(step);

				accumulator -= step;
			}
			// rendering interpolation between frames: don't use when docked
			int pstate = Pi::game->GetPlayer()->GetFlightState();
			if (pstate == Ship::DOCKED || pstate == Ship::DOCKING) Pi::gameTickAlpha = 1.0;
			else Pi::gameTickAlpha = accumulator / step;

#if WITH_DEVKEYS
			phys_stat += phys_ticks;
#endif
		} else {
			// paused
		}
		frame_stat++;

		// fuckadoodledoo, did the player die?
		if (Pi::player->IsDead()) {
			if (time_player_died > 0.0) {
				if (Pi::game->GetTime() - time_player_died > 8.0) {
					Pi::SetView(0);
					Pi::TombStoneLoop();
					Pi::EndGame();
					break;
				}
			} else {
				Pi::game->SetTimeAccel(Game::TIMEACCEL_1X);
				Pi::deathView->Init();
				Pi::SetView(Pi::deathView);
				time_player_died = Pi::game->GetTime();
			}
		}

		Pi::renderer->BeginFrame();
		Pi::renderer->SetTransform(matrix4x4f::Identity());

		/* Calculate position for this rendered frame (interpolated between two physics ticks */
        // XXX should this be here? what is this anyway?
		for (Space::BodyIterator i = game->GetSpace()->BodiesBegin(); i != game->GetSpace()->BodiesEnd(); ++i) {
			(*i)->UpdateInterpTransform(Pi::GetGameTickAlpha());
		}
		game->GetSpace()->GetRootFrame()->UpdateInterpTransform(Pi::GetGameTickAlpha());

		currentView->Update();
		currentView->Draw3D();
		// XXX HandleEvents at the moment must be after view->Draw3D and before
		// Gui::Draw so that labels drawn to screen can have mouse events correctly
		// detected. Gui::Draw wipes memory of label positions.
		Pi::HandleEvents();
		// hide cursor for ship control.

		SetMouseGrab(Pi::MouseButtonState(SDL_BUTTON_RIGHT));

		Pi::renderer->EndFrame();
		Gui::Draw();

#if WITH_DEVKEYS
		if (Pi::showDebugInfo) {
			Gui::Screen::EnterOrtho();
			Gui::Screen::PushFont("ConsoleFont");
			Gui::Screen::RenderString(fps_readout, 0, 0);
			Gui::Screen::PopFont();
			Gui::Screen::LeaveOrtho();
		}
#endif

		Pi::renderer->SwapBuffers();

		// game exit or failed load from GameMenuView will have cleared
		// Pi::game. we can't continue.
		if (!Pi::game)
			return;

		if (Pi::game->UpdateTimeAccel())
			accumulator = 0; // fix for huge pauses 10000x -> 1x

		if (!Pi::player->IsDead()) {
			// XXX should this really be limited to while the player is alive?
			// this is something we need not do every turn...
			if (!config->Int("DisableSound")) AmbientSounds::Update();
			StarSystem::ShrinkCache();
		}
		cpan->Update();
		musicPlayer.Update();
		jobs().Update();

		jobQueue->FinishJobs();

#if WITH_DEVKEYS
		if (Pi::showDebugInfo && SDL_GetTicks() - last_stats > 1000) {
			size_t lua_mem = Lua::manager->GetMemoryUsage();
			int lua_memB = int(lua_mem & ((1u << 10) - 1));
			int lua_memKB = int(lua_mem >> 10) % 1024;
			int lua_memMB = int(lua_mem >> 20);

			snprintf(
				fps_readout, sizeof(fps_readout),
				"%d fps (%.1f ms/f), %d phys updates, %d triangles, %.3f M tris/sec, %d terrain vtx/sec, %d glyphs/sec\n"
				"Lua mem usage: %d MB + %d KB + %d bytes",
				frame_stat, (1000.0/frame_stat), phys_stat, Pi::statSceneTris, Pi::statSceneTris*frame_stat*1e-6,
				GeoSphere::GetVtxGenCount(), Text::TextureFont::GetGlyphCount(),
				lua_memMB, lua_memKB, lua_memB
			);
			frame_stat = 0;
			phys_stat = 0;
			Text::TextureFont::ClearGlyphCount();
			GeoSphere::ClearVtxGenCount();
			if (SDL_GetTicks() - last_stats > 1200) last_stats = SDL_GetTicks();
			else last_stats += 1000;
		}
		Pi::statSceneTris = 0;
#endif

#ifdef MAKING_VIDEO
		if (SDL_GetTicks() - last_screendump > 50) {
			last_screendump = SDL_GetTicks();
			std::string fname = stringf(Lang::SCREENSHOT_FILENAME_TEMPLATE, formatarg("index", dumpnum++));
			Screendump(fname.c_str(), GetScrWidth(), GetScrHeight());
		}
#endif /* MAKING_VIDEO */
	}
}

float Pi::CalcHyperspaceRangeMax(int hyperclass, int total_mass_in_tonnes)
{
	// 625.0f is balancing parameter
	return 625.0f * hyperclass * hyperclass / (total_mass_in_tonnes);
}

float Pi::CalcHyperspaceRange(int hyperclass, float total_mass_in_tonnes, int fuel)
{
	const float range_max = CalcHyperspaceRangeMax(hyperclass, total_mass_in_tonnes);
	int fuel_required_max = CalcHyperspaceFuelOut(hyperclass, range_max, range_max);

	if(fuel_required_max <= fuel)
		return range_max;
	else {
		// range is proportional to fuel - use this as first guess
		float range = range_max*fuel/fuel_required_max;

		// if the range is too big due to rounding error, lower it until is is OK.
		while(range > 0 && CalcHyperspaceFuelOut(hyperclass, range, range_max) > fuel)
			range -= 0.05;

		// range is never negative
		range = std::max(range, 0.0f);
		return range;
	}
}

float Pi::CalcHyperspaceDuration(int hyperclass, int total_mass_in_tonnes, float dist)
{
	float hyperspace_range_max = CalcHyperspaceRangeMax(hyperclass, total_mass_in_tonnes);

	// 0.36 is balancing parameter
	return ((dist * dist * 0.36) / (hyperspace_range_max * hyperclass)) *
			(60.0 * 60.0 * 24.0 * sqrtf(total_mass_in_tonnes));
}

float Pi::CalcHyperspaceFuelOut(int hyperclass, float dist, float hyperspace_range_max)
{
	int outFuelRequired = int(ceil(hyperclass*hyperclass*dist / hyperspace_range_max));
	if (outFuelRequired > hyperclass*hyperclass) outFuelRequired = hyperclass*hyperclass;
	if (outFuelRequired < 1) outFuelRequired = 1;

	return outFuelRequired;
}

void Pi::Message(const std::string &message, const std::string &from, enum MsgLevel level)
{
	if (level == MSG_IMPORTANT) {
		Pi::cpan->MsgLog()->ImportantMessage(from, message);
	} else {
		Pi::cpan->MsgLog()->Message(from, message);
	}
}

void Pi::InitJoysticks() {
	int joy_count = SDL_NumJoysticks();
	for (int n = 0; n < joy_count; n++) {
		JoystickState *state;
		joysticks.push_back(JoystickState());
		state = &joysticks.back();

		state->joystick = SDL_JoystickOpen(n);
		if (state->joystick == NULL) {
			fprintf(stderr, "SDL_JoystickOpen(%i): %s\n", n, SDL_GetError());
			continue;
		}

		state->axes.resize(SDL_JoystickNumAxes(state->joystick));
		state->buttons.resize(SDL_JoystickNumButtons(state->joystick));
		state->hats.resize(SDL_JoystickNumHats(state->joystick));
	}
}

int Pi::JoystickButtonState(int joystick, int button) {
	if (!joystickEnabled) return 0;
	if (joystick < 0 || joystick >= int(joysticks.size()))
		return 0;

	if (button < 0 || button >= int(joysticks[joystick].buttons.size()))
		return 0;

	return joysticks[joystick].buttons[button];
}

int Pi::JoystickHatState(int joystick, int hat) {
	if (!joystickEnabled) return 0;
	if (joystick < 0 || joystick >= int(joysticks.size()))
		return 0;

	if (hat < 0 || hat >= int(joysticks[joystick].hats.size()))
		return 0;

	return joysticks[joystick].hats[hat];
}

float Pi::JoystickAxisState(int joystick, int axis) {
	if (!joystickEnabled) return 0;
	if (joystick < 0 || joystick >= int(joysticks.size()))
		return 0;

	if (axis < 0 || axis >= int(joysticks[joystick].axes.size()))
		return 0;

	return joysticks[joystick].axes[axis];
}

void Pi::SetMouseGrab(bool on)
{
	if (!doingMouseGrab && on) {
		SDL_ShowCursor(0);
		SDL_WM_GrabInput(SDL_GRAB_ON);
		if (Pi::warpAfterMouseGrab)
			SDL_GetMouseState(&mouseGrabWarpPos[0], &mouseGrabWarpPos[1]);
		doingMouseGrab = true;
	}
	else if(doingMouseGrab && !on) {
		SDL_WM_GrabInput(SDL_GRAB_OFF);
		if (Pi::warpAfterMouseGrab)
			SDL_WarpMouse(mouseGrabWarpPos[0], mouseGrabWarpPos[1]);
		SDL_ShowCursor(1);
		doingMouseGrab = false;
	}
}

float Pi::GetMoveSpeedShiftModifier() {
	// Suggestion: make x1000 speed on pressing both keys?
	if (Pi::KeyState(SDLK_LSHIFT)) return 100.f;
	if (Pi::KeyState(SDLK_RSHIFT)) return 10.f;
	return 1;
}<|MERGE_RESOLUTION|>--- conflicted
+++ resolved
@@ -76,7 +76,6 @@
 #include "scenegraph/Lua.h"
 #include "ui/Context.h"
 #include "ui/Lua.h"
-#include "jobswarm/CoreCount.h"
 #include <algorithm>
 #include <sstream>
 
@@ -137,11 +136,7 @@
 #endif
 
 Sound::MusicPlayer Pi::musicPlayer;
-<<<<<<< HEAD
-ScopedPtr<JobManager> Pi::pJobs;
-=======
 ScopedPtr<JobQueue> Pi::jobQueue;
->>>>>>> e41ea508
 
 static void draw_progress(float progress)
 {
@@ -341,13 +336,6 @@
 	navTunnelDisplayed = (config->Int("DisplayNavTunnel")) ? true : false;
 
 	EnumStrings::Init();
-
-	// get threads up
-	uint32_t numThreads = config->Int("WorkerThreads");
-	uint32_t numCores = getNumCores();
-	if (numThreads == 0) numThreads = std::max(numCores-1,1U);
-	pJobs.Reset(new JobManager(numThreads));
-	printf("started %d worker threads\n", pJobs->NumOfThreadsUsed());
 
 	// XXX early, Lua init needs it
 	ShipType::Init();
@@ -947,15 +935,7 @@
 	if (!config->Int("DisableSound")) AmbientSounds::Uninit();
 	Sound::DestroyAllEvents();
 
-<<<<<<< HEAD
-	while(jobs().JobsRemaining()) {
-		jobs().Update();
-		THREAD_CONFIG::tc_sleep(0);
-	}
-	assert(!jobs().JobsRemaining());
-=======
 	jobQueue.Reset();
->>>>>>> e41ea508
 
 	assert(game);
 	delete game;
@@ -1089,7 +1069,6 @@
 		}
 		cpan->Update();
 		musicPlayer.Update();
-		jobs().Update();
 
 		jobQueue->FinishJobs();
 
