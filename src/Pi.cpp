#include "libs.h"
#include "Pi.h"
#include "gui/Gui.h"
#include "Player.h"
#include "Space.h"
#include "Planet.h"
#include "Star.h"
#include "Frame.h"
#include "ShipCpanel.h"
#include "ShipType.h"
#include "SectorView.h"
#include "SystemView.h"
#include "SystemInfoView.h"
#include "WorldView.h"
#include "ObjectViewerView.h"
#include "StarSystem.h"
#include "SpaceStation.h"
#include "SpaceStationView.h"
#include "CargoBody.h"
#include "InfoView.h"
#include "Serializer.h"
#include "NameGenerator.h"
#include "GeoSphere.h"
#include "Sound.h"
#include "Polit.h"
#include "GalacticView.h"
#include "Galaxy.h"
#include "GameMenuView.h"
#include "Missile.h"
#include "LmrModel.h"
#include "render/Render.h"
#include "AmbientSounds.h"
#include "CustomSystem.h"
#include "CityOnPlanet.h"
#include "LuaManager.h"
#include "LuaBody.h"
#include "LuaShip.h"
#include "LuaSpaceStation.h"
#include "LuaPlanet.h"
#include "LuaStar.h"
#include "LuaPlayer.h"
#include "LuaCargoBody.h"
#include "LuaStarSystem.h"
#include "LuaSystemPath.h"
#include "LuaSBody.h"
#include "LuaShipType.h"
#include "LuaEquipType.h"
#include "LuaChatForm.h"
#include "LuaSpace.h"
#include "LuaConstants.h"
#include "LuaLang.h"
#include "LuaGame.h"
#include "LuaEngine.h"
#include "LuaUI.h"
#include "LuaFormat.h"
#include "LuaSpace.h"
#include "LuaTimer.h"
#include "LuaRand.h"
#include "LuaNameGen.h"
#include "LuaMusic.h"
#include "LuaConsole.h"
#include "SoundMusic.h"
#include "Background.h"
#include "Lang.h"
#include "StringF.h"
#include "TextureManager.h"

float Pi::gameTickAlpha;
int Pi::timeAccelIdx = 1;
int Pi::requestedTimeAccelIdx = 1;
bool Pi::forceTimeAccel = false;
int Pi::scrWidth;
int Pi::scrHeight;
float Pi::scrAspect;
SDL_Surface *Pi::scrSurface;
sigc::signal<void, SDL_keysym*> Pi::onKeyPress;
sigc::signal<void, SDL_keysym*> Pi::onKeyRelease;
sigc::signal<void, int, int, int> Pi::onMouseButtonUp;
sigc::signal<void, int, int, int> Pi::onMouseButtonDown;
sigc::signal<void> Pi::onPlayerChangeTarget;
sigc::signal<void> Pi::onPlayerChangeFlightControlState;
sigc::signal<void> Pi::onPlayerChangeEquipment;
sigc::signal<void, const SpaceStation*> Pi::onDockingClearanceExpired;
LuaManager *Pi::luaManager;
LuaSerializer *Pi::luaSerializer;
LuaTimer *Pi::luaTimer;
LuaEventQueue<> *Pi::luaOnGameStart;
LuaEventQueue<> *Pi::luaOnGameEnd;
LuaEventQueue<Ship> *Pi::luaOnEnterSystem;
LuaEventQueue<Ship> *Pi::luaOnLeaveSystem;
LuaEventQueue<Body> *Pi::luaOnFrameChanged;
LuaEventQueue<Ship,Body> *Pi::luaOnShipDestroyed;
LuaEventQueue<Ship,Body> *Pi::luaOnShipHit;
LuaEventQueue<Ship,Body> *Pi::luaOnShipCollided;
LuaEventQueue<Ship,SpaceStation> *Pi::luaOnShipDocked;
LuaEventQueue<Ship,SpaceStation> *Pi::luaOnShipUndocked;
LuaEventQueue<Ship,Body> *Pi::luaOnShipLanded;
LuaEventQueue<Ship,Body> *Pi::luaOnShipTakeOff;
LuaEventQueue<Ship,const char *> *Pi::luaOnShipAlertChanged;
LuaEventQueue<Ship,CargoBody> *Pi::luaOnJettison;
LuaEventQueue<Ship,const char *> *Pi::luaOnAICompleted;
LuaEventQueue<SpaceStation> *Pi::luaOnCreateBB;
LuaEventQueue<SpaceStation> *Pi::luaOnUpdateBB;
LuaEventQueue<> *Pi::luaOnSongFinished;
LuaEventQueue<Ship> *Pi::luaOnShipFlavourChanged;
LuaEventQueue<Ship,const char *> *Pi::luaOnShipEquipmentChanged;
int Pi::keyModState;
char Pi::keyState[SDLK_LAST];
char Pi::mouseButton[6];
int Pi::mouseMotion[2];
bool Pi::doingMouseGrab = false;
Player *Pi::player;
View *Pi::currentView;
WorldView *Pi::worldView;
SpaceStationView *Pi::spaceStationView;
InfoView *Pi::infoView;
SectorView *Pi::sectorView;
GalacticView *Pi::galacticView;
GameMenuView *Pi::gameMenuView;
SystemView *Pi::systemView;
SystemInfoView *Pi::systemInfoView;
ShipCpanel *Pi::cpan;
LuaConsole *Pi::luaConsole;
RefCountedPtr<StarSystem> Pi::selectedSystem;
RefCountedPtr<StarSystem> Pi::currentSystem;
MTRand Pi::rng;
double Pi::gameTime;
float Pi::frameTime;
GLUquadric *Pi::gluQuadric;
#if DEVKEYS
bool Pi::showDebugInfo;
#endif
int Pi::statSceneTris;
bool Pi::isGameStarted = false;
GameConfig Pi::config(GetPiUserDir() + "config.ini");
struct DetailLevel Pi::detail = { 0, 0 };
bool Pi::joystickEnabled;
bool Pi::mouseYInvert;
std::vector<Pi::JoystickState> Pi::joysticks;
const float Pi::timeAccelRates[] = { 0.0, 1.0, 10.0, 100.0, 1000.0, 10000.0, 100000.0 };
const char * const Pi::combatRating[] = {
	Lang::HARMLESS,
	Lang::MOSTLY_HARMLESS,
	Lang::POOR,
	Lang::AVERAGE,
	Lang::ABOVE_AVERAGE,
	Lang::COMPETENT,
	Lang::DANGEROUS,
	Lang::DEADLY,
	Lang::ELITE
};

#if OBJECTVIEWER
ObjectViewerView *Pi::objectViewerView;
#endif

Sound::MusicPlayer Pi::musicPlayer;

int Pi::CombatRating(int kills)
{
	if (kills < 8) return 0;
	if (kills < 16) return 1;
	if (kills < 32) return 2;
	if (kills < 64) return 3;
	if (kills < 128) return 4;
	if (kills < 512) return 5;
	if (kills < 2400) return 6;
	if (kills < 6000) return 7;
	/* nothing better to do with their lives? */
	return 8;
}

static void draw_progress(float progress)
{
	float w, h;
	Render::PrepareFrame();
	Render::PostProcess();
	Gui::Screen::EnterOrtho();
	glClearColor(0,0,0,0);
	glClear(GL_COLOR_BUFFER_BIT | GL_DEPTH_BUFFER_BIT);
	std::string msg = stringf(Lang::SIMULATING_UNIVERSE_EVOLUTION_N_BYEARS, formatarg("age", progress * 15.0f));
	Gui::Screen::MeasureString(msg, w, h);
	glColor3f(1.0f,1.0f,1.0f);
	Gui::Screen::RenderString(msg, 0.5f*(Gui::Screen::GetWidth()-w), 0.5f*(Gui::Screen::GetHeight()-h));
	Gui::Screen::LeaveOrtho();
	Render::SwapBuffers();
}

static void LuaInit()
{
	Pi::luaManager = new LuaManager();

	lua_State *l = Pi::luaManager->GetLuaState();

	// XXX kill CurrentDirectory
	lua_pushstring(l, PIONEER_DATA_DIR);
	lua_setglobal(l, "CurrentDirectory");

	LuaBody::RegisterClass();
	LuaShip::RegisterClass();
	LuaSpaceStation::RegisterClass();
	LuaPlanet::RegisterClass();
	LuaStar::RegisterClass();
	LuaPlayer::RegisterClass();
	LuaCargoBody::RegisterClass();
	LuaStarSystem::RegisterClass();
	LuaSystemPath::RegisterClass();
	LuaSBody::RegisterClass();
	LuaShipType::RegisterClass();
	LuaEquipType::RegisterClass();
	LuaRand::RegisterClass();

	LuaObject<LuaChatForm>::RegisterClass();
	LuaObject<LuaEventQueueBase>::RegisterClass();

	Pi::luaSerializer = new LuaSerializer();
	Pi::luaTimer = new LuaTimer();

	LuaObject<LuaSerializer>::RegisterClass();
	LuaObject<LuaTimer>::RegisterClass();

	Pi::luaOnGameStart = new LuaEventQueue<>("onGameStart");
	Pi::luaOnGameEnd = new LuaEventQueue<>("onGameEnd");
	Pi::luaOnEnterSystem = new LuaEventQueue<Ship>("onEnterSystem");
	Pi::luaOnLeaveSystem = new LuaEventQueue<Ship>("onLeaveSystem");
	Pi::luaOnFrameChanged = new LuaEventQueue<Body>("onFrameChanged");
	Pi::luaOnShipDestroyed = new LuaEventQueue<Ship,Body>("onShipDestroyed");
	Pi::luaOnShipHit = new LuaEventQueue<Ship,Body>("onShipHit");
	Pi::luaOnShipCollided = new LuaEventQueue<Ship,Body>("onShipCollided");
	Pi::luaOnShipDocked = new LuaEventQueue<Ship,SpaceStation>("onShipDocked");
	Pi::luaOnShipUndocked = new LuaEventQueue<Ship,SpaceStation>("onShipUndocked");
	Pi::luaOnShipLanded = new LuaEventQueue<Ship,Body>("onShipLanded");
	Pi::luaOnShipTakeOff = new LuaEventQueue<Ship,Body>("onShipTakeOff");
	Pi::luaOnShipAlertChanged = new LuaEventQueue<Ship,const char *>("onShipAlertChanged");
	Pi::luaOnJettison = new LuaEventQueue<Ship,CargoBody>("onJettison");
	Pi::luaOnAICompleted = new LuaEventQueue<Ship,const char *>("onAICompleted");
	Pi::luaOnCreateBB = new LuaEventQueue<SpaceStation>("onCreateBB");
	Pi::luaOnUpdateBB = new LuaEventQueue<SpaceStation>("onUpdateBB");
	Pi::luaOnSongFinished = new LuaEventQueue<>("onSongFinished");
	Pi::luaOnShipFlavourChanged = new LuaEventQueue<Ship>("onShipFlavourChanged");
	Pi::luaOnShipEquipmentChanged = new LuaEventQueue<Ship,const char *>("onShipEquipmentChanged");

	Pi::luaOnGameStart->RegisterEventQueue();
	Pi::luaOnGameEnd->RegisterEventQueue();
	Pi::luaOnEnterSystem->RegisterEventQueue();
	Pi::luaOnLeaveSystem->RegisterEventQueue();
	Pi::luaOnFrameChanged->RegisterEventQueue();
	Pi::luaOnShipDestroyed->RegisterEventQueue();
	Pi::luaOnShipHit->RegisterEventQueue();
	Pi::luaOnShipCollided->RegisterEventQueue();
	Pi::luaOnShipDocked->RegisterEventQueue();
	Pi::luaOnShipLanded->RegisterEventQueue();
	Pi::luaOnShipTakeOff->RegisterEventQueue();
	Pi::luaOnShipUndocked->RegisterEventQueue();
	Pi::luaOnShipAlertChanged->RegisterEventQueue();
	Pi::luaOnJettison->RegisterEventQueue();
	Pi::luaOnAICompleted->RegisterEventQueue();
	Pi::luaOnCreateBB->RegisterEventQueue();
	Pi::luaOnUpdateBB->RegisterEventQueue();
	Pi::luaOnSongFinished->RegisterEventQueue();
	Pi::luaOnShipFlavourChanged->RegisterEventQueue();
	Pi::luaOnShipEquipmentChanged->RegisterEventQueue();

	LuaConstants::Register(Pi::luaManager->GetLuaState());
	LuaLang::Register();
	LuaEngine::Register();
	LuaGame::Register();
	LuaUI::Register();
	LuaFormat::Register();
	LuaSpace::Register();
	LuaNameGen::Register();
	LuaMusic::Register();

	LuaConsole::Register();

	luaL_dofile(l, PIONEER_DATA_DIR "/pistartup.lua");

	// XXX load everything. for now, just modules
	pi_lua_dofile_recursive(l, PIONEER_DATA_DIR "/libs");
	pi_lua_dofile_recursive(l, PIONEER_DATA_DIR "/modules");
}

static void LuaUninit() {
	delete Pi::luaOnGameStart;
	delete Pi::luaOnGameEnd;
	delete Pi::luaOnEnterSystem;
	delete Pi::luaOnLeaveSystem;
	delete Pi::luaOnFrameChanged;
	delete Pi::luaOnShipDestroyed;
	delete Pi::luaOnShipHit;
	delete Pi::luaOnShipCollided;
	delete Pi::luaOnShipDocked;
	delete Pi::luaOnShipUndocked;
	delete Pi::luaOnShipLanded;
	delete Pi::luaOnShipTakeOff;
	delete Pi::luaOnShipAlertChanged;
	delete Pi::luaOnJettison;
	delete Pi::luaOnAICompleted;
	delete Pi::luaOnCreateBB;
	delete Pi::luaOnUpdateBB;
	delete Pi::luaOnSongFinished;
	delete Pi::luaOnShipFlavourChanged;
	delete Pi::luaOnShipEquipmentChanged;

	delete Pi::luaSerializer;
	delete Pi::luaTimer;

	delete Pi::luaManager;
}

static void LuaInitGame() {
	Pi::luaOnGameStart->ClearEvents();
	Pi::luaOnGameEnd->ClearEvents();
	Pi::luaOnFrameChanged->ClearEvents();
	Pi::luaOnShipDestroyed->ClearEvents();
	Pi::luaOnShipHit->ClearEvents();
	Pi::luaOnShipCollided->ClearEvents();
	Pi::luaOnShipDocked->ClearEvents();
	Pi::luaOnShipUndocked->ClearEvents();
	Pi::luaOnShipLanded->ClearEvents();
	Pi::luaOnShipTakeOff->ClearEvents();
	Pi::luaOnShipAlertChanged->ClearEvents();
	Pi::luaOnJettison->ClearEvents();
	Pi::luaOnAICompleted->ClearEvents();
	Pi::luaOnCreateBB->ClearEvents();
	Pi::luaOnUpdateBB->ClearEvents();
	Pi::luaOnSongFinished->ClearEvents();
	Pi::luaOnShipFlavourChanged->ClearEvents();
	Pi::luaOnShipEquipmentChanged->ClearEvents();
}

void Pi::RedirectStdio()
{
	std::string stdout_file = GetPiUserDir() + "stdout.txt";
	std::string stderr_file = GetPiUserDir() + "stderr.txt";

	FILE *f;

	f = freopen(stdout_file.c_str(), "w", stdout);
	if (!f)
		f = fopen(stdout_file.c_str(), "w");
	if (!f)
		fprintf(stderr, "ERROR: Couldn't redirect stdout to '%s': %s\n", stdout_file.c_str(), strerror(errno));
	else {
		setvbuf(f, 0, _IOLBF, BUFSIZ);
		*stdout = *f;
	}

	f = freopen(stderr_file.c_str(), "w", stderr);
	if (!f)
		f = fopen(stderr_file.c_str(), "w");
	if (!f)
		fprintf(stderr, "ERROR: Couldn't redirect stderr to '%s': %s\n", stderr_file.c_str(), strerror(errno));
	else {
		setvbuf(f, 0, _IOLBF, BUFSIZ);
		*stderr = *f;
	}
}

void Pi::Init()
{
	if (config.Int("RedirectStdio"))
		RedirectStdio();

	if (!Lang::LoadStrings(config.String("Lang")))
        abort();

	Pi::detail.planets = config.Int("DetailPlanets");
	Pi::detail.textures = config.Int("Textures");
	Pi::detail.fracmult = config.Int("FractalMultiple");
	Pi::detail.cities = config.Int("DetailCities");

	int width = config.Int("ScrWidth");
	int height = config.Int("ScrHeight");
	const SDL_VideoInfo *info = NULL;
	Uint32 sdlInitFlags = SDL_INIT_VIDEO | SDL_INIT_JOYSTICK;
#if defined(DEBUG) || defined(_DEBUG)
	sdlInitFlags |= SDL_INIT_NOPARACHUTE;
#endif
	if (SDL_Init(sdlInitFlags) < 0) {
		fprintf(stderr, "Video initialization failed: %s\n", SDL_GetError());
		exit(-1);
	}

	InitJoysticks();
	joystickEnabled = (config.Int("EnableJoystick")) ? true : false;

	mouseYInvert = (config.Int("InvertMouseY")) ? true : false;

	// no mode set, find an ok one
	if ((width <= 0) || (height <= 0)) {
		SDL_Rect **modes = SDL_ListModes(NULL, SDL_HWSURFACE | SDL_FULLSCREEN);
		
		if (modes == 0) {
			fprintf(stderr, "It seems no video modes are available...");
		}
		if (modes == reinterpret_cast<SDL_Rect **>(-1)) {
			// hm. all modes available. odd. try 800x600
			width = 800; height = 600;
		} else {
			width = modes[0]->w;
			height = modes[0]->h;
		}
	}

	info = SDL_GetVideoInfo();
	printf("SDL_GetVideoInfo says %d bpp\n", info->vfmt->BitsPerPixel);
	switch (info->vfmt->BitsPerPixel) {
		case 16:
			SDL_GL_SetAttribute(SDL_GL_RED_SIZE, 5);
			SDL_GL_SetAttribute(SDL_GL_GREEN_SIZE, 6);
			SDL_GL_SetAttribute(SDL_GL_BLUE_SIZE, 5);
			break;
		case 24:
		case 32:
			SDL_GL_SetAttribute(SDL_GL_RED_SIZE, 8);
			SDL_GL_SetAttribute(SDL_GL_GREEN_SIZE, 8);
			SDL_GL_SetAttribute(SDL_GL_BLUE_SIZE, 8);
			break;
		default:
			fprintf(stderr, "Invalid pixel depth: %d bpp\n", info->vfmt->BitsPerPixel);
	} 
	SDL_GL_SetAttribute(SDL_GL_DEPTH_SIZE, 24);
	SDL_GL_SetAttribute(SDL_GL_DOUBLEBUFFER, 1);

	Uint32 flags = SDL_OPENGL;
	if (config.Int("StartFullscreen")) flags |= SDL_FULLSCREEN;

	if ((Pi::scrSurface = SDL_SetVideoMode(width, height, info->vfmt->BitsPerPixel, flags)) == 0) {
		// fall back on 16-bit depth buffer...
		SDL_GL_SetAttribute(SDL_GL_DEPTH_SIZE, 16);
		fprintf(stderr, "Failed to set video mode. (%s). Re-trying with 16-bit depth buffer.\n", SDL_GetError());
		if ((Pi::scrSurface = SDL_SetVideoMode(width, height, info->vfmt->BitsPerPixel, flags)) == 0) {
			fprintf(stderr, "Failed to set video mode: %s", SDL_GetError());
		}
	}

	glewInit();
	SDL_WM_SetCaption("Pioneer","Pioneer");
	Pi::scrWidth = width;
	Pi::scrHeight = height;
	Pi::scrAspect = width / float(height);

	Pi::rng.seed(time(NULL));

	InitOpenGL();

	// Gui::Init shouldn't initialise any VBOs, since we haven't tested
	// that the capability exists. (Gui does not use VBOs so far)
	Gui::Init(scrWidth, scrHeight, 800, 600);
	if (!glewIsSupported("GL_ARB_vertex_buffer_object")) {
		Error("OpenGL extension ARB_vertex_buffer_object not supported. Pioneer can not run on your graphics card.");
	}

	LuaInit();

	Render::Init(width, height);
	draw_progress(0.1f);

	Galaxy::Init();
	draw_progress(0.2f);

	NameGenerator::Init();
	if (config.Int("DisableShaders")) Render::ToggleShaders();
	if (config.Int("EnableHDR")) Render::ToggleHDR();

    CustomSystem::Init();
	draw_progress(0.3f);

	LmrModelCompilerInit();
	LmrNotifyScreenWidth(Pi::scrWidth);
	draw_progress(0.4f);

//unsigned int control_word;
//_clearfp();
//_controlfp_s(&control_word, _EM_INEXACT | _EM_UNDERFLOW | _EM_ZERODIVIDE, _MCW_EM);
//double fpexcept = Pi::timeAccelRates[1] / Pi::timeAccelRates[0];

	ShipType::Init();
	draw_progress(0.5f);

	GeoSphere::Init();
	draw_progress(0.6f);

	CityOnPlanet::Init();
	draw_progress(0.7f);

	Space::Init();
	draw_progress(0.8f);

	SpaceStation::Init();
	draw_progress(0.9f);

	if (!config.Int("DisableSound")) {
		Sound::Init();
		Sound::SetMasterVolume(config.Float("MasterVolume"));
		Sound::SetSfxVolume(config.Float("SfxVolume"));
		GetMusicPlayer().SetVolume(config.Float("MusicVolume"));

		Sound::Pause(0);
		if (config.Int("MasterMuted")) Sound::Pause(1);
		if (config.Int("SfxMuted")) Sound::SetSfxVolume(0.f);
		if (config.Int("MusicMuted")) GetMusicPlayer().SetEnabled(false);
	}
	draw_progress(1.0f);

#if 0
	// test code to produce list of ship stats

	FILE *pStatFile = fopen("shipstat.csv","wt");
	if (pStatFile)
	{
		fprintf(pStatFile, "name,lmrname,hullmass,capacity,fakevol,rescale,xsize,ysize,zsize,facc,racc,uacc,sacc,aacc\n");
		for (std::map<std::string, ShipType>::iterator i = ShipType::types.begin();
				i != ShipType::types.end(); ++i)
		{
			ShipType *shipdef = &(i->second);
			LmrModel *lmrModel = LmrLookupModelByName(shipdef->lmrModelName.c_str());
			LmrObjParams lmrParams; memset(&lmrParams, 0, sizeof(LmrObjParams));
			LmrCollMesh *collMesh = new LmrCollMesh(lmrModel, &lmrParams);
			Aabb aabb = collMesh->GetAabb();
		
			double hullmass = shipdef->hullMass;
			double capacity = shipdef->capacity;
			double xsize = aabb.max.x-aabb.min.x;
			double ysize = aabb.max.y-aabb.min.y;
			double zsize = aabb.max.z-aabb.min.z;
			double fakevol = xsize*ysize*zsize;
			double rescale = pow(fakevol/(100 * (hullmass+capacity)), 0.3333333333);
			double brad = aabb.GetBoundingRadius();
			double simass = (hullmass + capacity) * 1000.0;
			double angInertia = (2/5.0)*simass*brad*brad;
			double acc1 = shipdef->linThrust[ShipType::THRUSTER_FORWARD] / (9.81*simass);
			double acc2 = shipdef->linThrust[ShipType::THRUSTER_REVERSE] / (9.81*simass);
			double acc3 = shipdef->linThrust[ShipType::THRUSTER_UP] / (9.81*simass);
			double acc4 = shipdef->linThrust[ShipType::THRUSTER_RIGHT] / (9.81*simass);
			double acca = shipdef->angThrust/angInertia;

			fprintf(pStatFile, "%s,%s,%.1f,%.1f,%.1f,%.3f,%.1f,%.1f,%.1f,%.1f,%.1f,%.1f,%.1f,%f\n",
				shipdef->name.c_str(), shipdef->lmrModelName.c_str(), hullmass, capacity,
				fakevol, rescale, xsize, ysize, zsize, acc1, acc2, acc3, acc4, acca);
			delete collMesh;
		}
		fclose(pStatFile);
	}
#endif

	luaConsole = new LuaConsole(10);
	KeyBindings::toggleLuaConsole.onPress.connect(sigc::ptr_fun(&Pi::ToggleLuaConsole));

	gameMenuView = new GameMenuView();
	config.Save();
}

bool Pi::IsConsoleActive()
{
	return luaConsole && luaConsole->IsActive();
}

void Pi::ToggleLuaConsole()
{
	if (luaConsole->IsVisible()) {
		luaConsole->Hide();
		if (luaConsole->GetTextEntryField()->IsFocused())
			Gui::Screen::ClearFocus();
		Gui::Screen::RemoveBaseWidget(luaConsole);
	} else {
		// luaConsole is added and removed from the base widget set
		// (rather than just using Show()/Hide())
		// so that it's forced in front of any other base widgets when it opens
		Gui::Screen::AddBaseWidget(luaConsole, 0, 0);
		luaConsole->Show();
		luaConsole->GetTextEntryField()->Show();
	}
}

void Pi::InitOpenGL()
{
	glShadeModel(GL_SMOOTH);
	glCullFace(GL_BACK);
	glFrontFace(GL_CCW);
	glEnable(GL_CULL_FACE);
	glEnable(GL_DEPTH_TEST);
	glEnable(GL_LIGHTING);
	glEnable(GL_LIGHT0);
	glBlendFunc(GL_SRC_ALPHA, GL_ONE_MINUS_SRC_ALPHA);	
	glHint(GL_POINT_SMOOTH_HINT, GL_NICEST);

	glClearColor(0,0,0,0);
	glViewport(0, 0, scrWidth, scrHeight);

	gluQuadric = gluNewQuadric ();
}

void Pi::Quit()
{
	Pi::UninitGame();
	delete Pi::gameMenuView;
	delete Pi::luaConsole;
	Sound::Uninit();
	SpaceStation::Uninit();
	Space::Uninit();
	CityOnPlanet::Uninit();
	GeoSphere::Uninit();
	LmrModelCompilerUninit();
	TextureManager::Clear();
	Galaxy::Uninit();
	Render::Uninit();
	LuaUninit();
	Gui::Uninit();
	StarSystem::ShrinkCache();
	SDL_Quit();
	exit(0);
}

void Pi::BoinkNoise()
{
	Sound::PlaySfx("Click", 0.3f, 0.3f, false);
}

void Pi::SetTimeAccel(int s)
{
	// don't want player to spin like mad when hitting time accel
	if ((s != timeAccelIdx) && (s > 2)) {
		player->SetAngVelocity(vector3d(0,0,0));
		player->SetTorque(vector3d(0,0,0));
		player->SetAngThrusterState(vector3d(0.0));
	}
	// Give all ships a half-step acceleration to stop autopilot overshoot
	if (s < timeAccelIdx) for (std::list<Body*>::iterator i = Space::bodies.begin(); i != Space::bodies.end(); ++i) {
		if ((*i)->IsType(Object::SHIP)) (static_cast<DynamicBody *>(*i))->ApplyAccel(0.5f*Pi::GetTimeStep());
	}
	timeAccelIdx = s;
}

void Pi::RequestTimeAccel(int s, bool force)
{
	if (currentView == gameMenuView) {
		SetView(worldView);
	}
	requestedTimeAccelIdx = s;
	forceTimeAccel = force;
}

void Pi::SetView(View *v)
{
	if (currentView) currentView->HideAll();
	currentView = v;
	currentView->OnSwitchTo();
	currentView->ShowAll();
}

void Pi::OnChangeDetailLevel()
{
	GeoSphere::OnChangeDetailLevel();
}

void Pi::HandleEvents()
{
	SDL_Event event;

	Pi::mouseMotion[0] = Pi::mouseMotion[1] = 0;
	while (SDL_PollEvent(&event)) {
		Gui::HandleSDLEvent(&event);
		KeyBindings::DispatchSDLEvent(&event);

		switch (event.type) {
			case SDL_KEYDOWN:
				if (event.key.keysym.sym == SDLK_ESCAPE) {
					if (isGameStarted) {
						// only accessible once game started
						if (currentView != 0) {
							if (currentView != gameMenuView) {
								RequestTimeAccel(0);
								SetTimeAccel(0);
								SetView(gameMenuView);
							}
							else
								RequestTimeAccel(1);
						}
					}
					break;
				}
				// special keys. LCTRL+turd
				if ((KeyState(SDLK_LCTRL) || (KeyState(SDLK_RCTRL)))) {
                    switch (event.key.keysym.sym) {
                        case SDLK_q: // Quit
                            Pi::Quit();
                            break;
                        case SDLK_s: // Toggle Shaders
                            Render::ToggleShaders();
                            break;
                        case SDLK_h: // Toggle HDR
                            Render::ToggleHDR();
                            break;
                        case SDLK_PRINT:       // print
                        case SDLK_KP_MULTIPLY: // screen
                        {
                            char buf[256];
                            const time_t t = time(0);
                            struct tm *_tm = localtime(&t);
                            strftime(buf, sizeof(buf), "screenshot-%Y%m%d-%H%M%S.png", _tm);
                            Screendump(buf, GetScrWidth(), GetScrHeight());
                            break;
                        }
#if DEVKEYS
                        case SDLK_i: // Toggle Debug info
                            Pi::showDebugInfo = !Pi::showDebugInfo;
                            break;
                        case SDLK_m:  // Gimme money!
							if(Pi::IsGameStarted()) {
								Pi::player->SetMoney(Pi::player->GetMoney() + 10000000);
							}
                            break;
                        case SDLK_F12:
                        {
							if(Pi::IsGameStarted()) {
								matrix4x4d m; Pi::player->GetRotMatrix(m);
								vector3d dir = m*vector3d(0,0,-1);
								/* add test object */
								if (KeyState(SDLK_RSHIFT)) {
									Missile *missile =
										new Missile(ShipType::MISSILE_GUIDED, Pi::player, Pi::player->GetCombatTarget());
									missile->SetRotMatrix(m);
									missile->SetFrame(Pi::player->GetFrame());
									missile->SetPosition(Pi::player->GetPosition()+50.0*dir);
									missile->SetVelocity(Pi::player->GetVelocity());
									Space::AddBody(missile);
								} else if (KeyState(SDLK_LSHIFT)) {
									SpaceStation *s = static_cast<SpaceStation*>(Pi::player->GetNavTarget());
									if (s) {
										int port = s->GetFreeDockingPort();
										if (port != -1) {
											printf("Putting ship into station\n");
											// Make police ship intent on killing the player
											Ship *ship = new Ship(ShipType::LADYBIRD);
											ship->AIKill(Pi::player);
											ship->SetFrame(Pi::player->GetFrame());
											ship->SetDockedWith(s, port);
											Space::AddBody(ship);
										} else {
											printf("No docking ports free dude\n");
										}
									} else {
											printf("Select a space station...\n");
									}
								} else {
									Ship *ship = new Ship(ShipType::LADYBIRD);
									ship->m_equipment.Set(Equip::SLOT_LASER, 0, Equip::PULSECANNON_1MW);
									ship->AIKill(Pi::player);
									ship->SetFrame(Pi::player->GetFrame());
									ship->SetPosition(Pi::player->GetPosition()+100.0*dir);
									ship->SetVelocity(Pi::player->GetVelocity());
									ship->m_equipment.Add(Equip::DRIVE_CLASS2);
									ship->m_equipment.Add(Equip::RADAR_MAPPER);
									ship->m_equipment.Add(Equip::SCANNER);
									ship->m_equipment.Add(Equip::SHIELD_GENERATOR);
									ship->m_equipment.Add(Equip::HYDROGEN, 10);
									ship->UpdateMass();
									Space::AddBody(ship);
								}
							}
							break;
                        }
#endif /* DEVKEYS */
#if OBJECTVIEWER
                        case SDLK_F10:
                            Pi::SetView(Pi::objectViewerView);
                            break;
#endif
                        case SDLK_F11:
                            // XXX only works on X11
                            //SDL_WM_ToggleFullScreen(Pi::scrSurface);
                            break;
                        case SDLK_F9: // Quicksave
                        {
                            if(Pi::IsGameStarted()) {
                                std::string name = join_path(GetFullSavefileDirPath().c_str(), "_quicksave", 0);
                                Serializer::SaveGame(name.c_str());
                                Pi::cpan->MsgLog()->Message("", Lang::GAME_SAVED_TO+name);
                            }
                            break;
                        }
                        default:
                            break; // This does nothing but it stops the compiler warnings
                    }
				}
				Pi::keyState[event.key.keysym.sym] = 1;
				Pi::keyModState = event.key.keysym.mod;
				Pi::onKeyPress.emit(&event.key.keysym);
				break;
			case SDL_KEYUP:
				Pi::keyState[event.key.keysym.sym] = 0;
				Pi::keyModState = event.key.keysym.mod;
				Pi::onKeyRelease.emit(&event.key.keysym);
				break;
			case SDL_MOUSEBUTTONDOWN:
				Pi::mouseButton[event.button.button] = 1;
				Pi::onMouseButtonDown.emit(event.button.button,
						event.button.x, event.button.y);
				break;
			case SDL_MOUSEBUTTONUP:
				Pi::mouseButton[event.button.button] = 0;
				Pi::onMouseButtonUp.emit(event.button.button,
						event.button.x, event.button.y);
				break;
			case SDL_MOUSEMOTION:
				Pi::mouseMotion[0] += event.motion.xrel;
				Pi::mouseMotion[1] += event.motion.yrel;
		//		SDL_GetRelativeMouseState(&Pi::mouseMotion[0], &Pi::mouseMotion[1]);
				break;
			case SDL_JOYAXISMOTION:
				if (joysticks[event.jaxis.which].joystick == NULL)
					break;
				if (event.jaxis.value == -32768)
					joysticks[event.jaxis.which].axes[event.jaxis.axis] = 1.f;
				else
					joysticks[event.jaxis.which].axes[event.jaxis.axis] = -event.jaxis.value / 32767.f;
				break;
			case SDL_JOYBUTTONUP:
			case SDL_JOYBUTTONDOWN:
				if (joysticks[event.jaxis.which].joystick == NULL)
					break;
				joysticks[event.jbutton.which].buttons[event.jbutton.button] = event.jbutton.state != 0;
				break;
			case SDL_JOYHATMOTION:
				if (joysticks[event.jaxis.which].joystick == NULL)
					break;
				joysticks[event.jhat.which].hats[event.jhat.hat] = event.jhat.value;
				break;
			case SDL_QUIT:
				Pi::Quit();
				break;
		}
	}
}

static void draw_intro(Background::Starfield *starfield, Background::MilkyWay *milkyway, float _time)
{
	float lightCol[4] = { 1,1,1,0 };
	float lightDir[4] = { 0,1,1,0 };
	float ambient[4] = { 0.1,0.1,0.1,1 };

	// defaults are dandy
	Render::State::SetZnearZfar(1.0f, 10000.0f);
	LmrObjParams params = {
		"ShipAnimation", // animation namespace
		0.0, // time
		{ }, // animation stages
		{ 0.0, 1.0 }, // animation positions
		Lang::PIONEER, // label
		0, // equipment
		Ship::FLYING, // flightState
		{ 0.0f, 0.0f, -1.0f }, { 0.0f, 0.0f, 0.0f }, // thrust
		{	// pColor[3]
		{ { .2f, .2f, .5f, 1.0f }, { 1, 1, 1 }, { 0, 0, 0 }, 100.0 },
		{ { 0.5f, 0.5f, 0.5f, 1.0f }, { 0, 0, 0 }, { 0, 0, 0 }, 0 },
		{ { 0.8f, 0.8f, 0.8f, 1.0f }, { 0, 0, 0 }, { 0, 0, 0 }, 0 } },
	};
	EquipSet equipment;
	// The finest parts that money can buy!
	params.equipment = &equipment;
	equipment.Add(Equip::ECM_ADVANCED, 1);
	equipment.Add(Equip::HYPERCLOUD_ANALYZER, 1);
	equipment.Add(Equip::ATMOSPHERIC_SHIELDING, 1);
	equipment.Add(Equip::FUEL_SCOOP, 1);
	equipment.Add(Equip::SCANNER, 1);
	equipment.Add(Equip::RADAR_MAPPER, 1);
	equipment.Add(Equip::MISSILE_NAVAL, 4);

	glPushMatrix();
	glRotatef(_time*10, 1, 0, 0);
	glPushMatrix();
	glRotatef(40.0, 1.0, 2.0, 3.0);
	milkyway->Draw();
	glPopMatrix();
	starfield->Draw();
	glPopMatrix();
	
	glPushAttrib(GL_ALL_ATTRIB_BITS);

	glLightModelfv(GL_LIGHT_MODEL_AMBIENT, ambient);
	glLightfv(GL_LIGHT0, GL_POSITION, lightDir);
	glLightfv(GL_LIGHT0, GL_AMBIENT, lightCol);
	glLightfv(GL_LIGHT0, GL_DIFFUSE, lightCol);
	glLightfv(GL_LIGHT0, GL_SPECULAR, lightCol);
	glEnable(GL_LIGHT0);
	
	matrix4x4f rot = matrix4x4f::RotateYMatrix(_time) * matrix4x4f::RotateZMatrix(0.6f*_time) *
			matrix4x4f::RotateXMatrix(_time*0.7f);
	rot[14] = -80.0;
	LmrLookupModelByName("lanner_ub")->Render(rot, &params);
	Render::State::UseProgram(0);
	Render::UnbindAllBuffers();
	glPopAttrib();
}

static void draw_tombstone(float _time)
{
	float lightCol[4] = { 1,1,1,0 };
	float lightDir[4] = { 0,1,1,0 };
	float ambient[4] = { 0.1,0.1,0.1,1 };

	LmrObjParams params = {
		0, // animation namespace
		0.0, // time
		{}, // animation stages
		{}, // animation positions
		Lang::TOMBSTONE_EPITAPH, // label
		0, // equipment
		0, // flightState
		{ 0.0f, 0.0f, 1.0f }, { 0.0f, 0.0f, 0.0f },
		{	// pColor[3]
		{ { 1.0f, 1.0f, 1.0f, 1.0f }, { 0, 0, 0 }, { 0, 0, 0 }, 0 },
		{ { 0.8f, 0.6f, 0.5f, 1.0f }, { 0, 0, 0 }, { 0, 0, 0 }, 0 },
		{ { 0.5f, 0.5f, 0.5f, 1.0f }, { 0, 0, 0 }, { 0, 0, 0 }, 0 } },
	};
	glPushAttrib(GL_ALL_ATTRIB_BITS);
	
	glLightModelfv(GL_LIGHT_MODEL_AMBIENT, ambient);
	glLightfv(GL_LIGHT0, GL_POSITION, lightDir);
	glLightfv(GL_LIGHT0, GL_AMBIENT_AND_DIFFUSE, lightCol);
	glLightfv(GL_LIGHT0, GL_SPECULAR, lightCol);
	glEnable(GL_LIGHT0);
	
	matrix4x4f rot = matrix4x4f::RotateYMatrix(_time*2);
	rot[14] = -std::max(150.0f - 30.0f*_time, 30.0f);
	LmrLookupModelByName("tombstone")->Render(rot, &params);
	Render::State::UseProgram(0);
	Render::UnbindAllBuffers();
	glPopAttrib();
}

void Pi::TombStoneLoop()
{
	Render::State::SetZnearZfar(1.0f, 10000.0f);

	Uint32 last_time = SDL_GetTicks();
	float _time = 0;
	cpan->HideAll();
	currentView->HideAll();
	do {
		Render::PrepareFrame();
		glMatrixMode(GL_PROJECTION);
		glLoadIdentity();
		float fracH = 1.0f / Pi::GetScrAspect();
		glFrustum(-1, 1, -fracH, fracH, 1.0f, 10000.0f);
		glMatrixMode(GL_MODELVIEW);
		glLoadIdentity();
		glClearColor(0,0,0,0);
		glClear(GL_COLOR_BUFFER_BIT | GL_DEPTH_BUFFER_BIT);

		Pi::HandleEvents();
		Pi::SetMouseGrab(false);

		draw_tombstone(_time);
		Render::PostProcess();
		Gui::Draw();
		Render::SwapBuffers();
		
		Pi::frameTime = 0.001f*(SDL_GetTicks() - last_time);
		_time += Pi::frameTime;
		last_time = SDL_GetTicks();
	} while (!((_time > 2.0) && ((Pi::MouseButtonState(SDL_BUTTON_LEFT)) || Pi::KeyState(SDLK_SPACE)) ));
}

void Pi::InitGame()
{
	// this is a bit brittle. skank may be forgotten and survive between
	// games
	Pi::timeAccelIdx = 1;
	Pi::requestedTimeAccelIdx = 1;
	Pi::forceTimeAccel = false;
	Pi::gameTime = 0;
	Pi::currentView = 0;
	Pi::isGameStarted = false;

	Polit::Init();

	player = new Player("Eagle Long Range Fighter");
	player->m_equipment.Set(Equip::SLOT_ENGINE, 0, Equip::DRIVE_CLASS1);
	player->m_equipment.Set(Equip::SLOT_LASER, 0, Equip::PULSECANNON_1MW);
	player->m_equipment.Add(Equip::HYDROGEN, 1);
	player->m_equipment.Add(Equip::ATMOSPHERIC_SHIELDING);
	player->m_equipment.Add(Equip::MISSILE_GUIDED);
	player->m_equipment.Add(Equip::MISSILE_GUIDED);
	player->m_equipment.Add(Equip::ATMOSPHERIC_SHIELDING);
	player->m_equipment.Add(Equip::AUTOPILOT);
	player->m_equipment.Add(Equip::SCANNER);
	player->UpdateMass();
	player->SetMoney(10000);
	Space::AddBody(player);
	
	cpan = new ShipCpanel();
	sectorView = new SectorView();
	worldView = new WorldView();
	galacticView = new GalacticView();
	systemView = new SystemView();
	systemInfoView = new SystemInfoView();
	spaceStationView = new SpaceStationView();
	infoView = new InfoView();

#if OBJECTVIEWER
	objectViewerView = new ObjectViewerView();
#endif

	if (!config.Int("DisableSound")) AmbientSounds::Init();

	LuaInitGame();
}

static void OnPlayerDockOrUndock()
{
	Pi::RequestTimeAccel(1);
	Pi::SetTimeAccel(1);
}

static void OnPlayerChangeEquipment(Equip::Type e)
{
	Pi::onPlayerChangeEquipment.emit();
}

void Pi::StartGame()
{
	Pi::player->onDock.connect(sigc::ptr_fun(&OnPlayerDockOrUndock));
	Pi::player->onUndock.connect(sigc::ptr_fun(&OnPlayerDockOrUndock));
	Pi::player->m_equipment.onChange.connect(sigc::ptr_fun(&OnPlayerChangeEquipment));
	cpan->ShowAll();
	cpan->SetAlertState(Ship::ALERT_NONE);
	OnPlayerChangeEquipment(Equip::NONE);
	Pi::isGameStarted = true;
	SetView(worldView);
	Pi::luaOnGameStart->Signal();
}

void Pi::UninitGame()
{
	if (!config.Int("DisableSound")) AmbientSounds::Uninit();
	Sound::DestroyAllEvents();

#if OBJECTVIEWER
	delete objectViewerView;
#endif

	delete infoView;
	delete spaceStationView;
	delete worldView;
	delete systemInfoView;
	delete systemView;
	delete sectorView;
	delete cpan;
	delete galacticView;
	if (Pi::player) {
		Space::KillBody(Pi::player);
		Space::RemoveBody(Pi::player);
		Space::Clear();
		delete Pi::player;
		Pi::player = 0;
	}
	Pi::selectedSystem.Reset();
	StarSystem::ShrinkCache();
}


void Pi::Start()
{
	Background::Starfield *starfield = new Background::Starfield();
	Background::MilkyWay *milkyway = new Background::MilkyWay();

	Gui::Fixed *splash = new Gui::Fixed(float(Gui::Screen::GetWidth()), float(Gui::Screen::GetHeight()));
	Gui::Screen::AddBaseWidget(splash, 0, 0);
	splash->SetTransparency(true);

	Gui::Screen::PushFont("OverlayFont");

	const float w = Gui::Screen::GetWidth() / 2.0f;
	const float h = Gui::Screen::GetHeight() / 2.0f;
	const int OPTS = 5;
	Gui::ToggleButton *opts[OPTS];
	opts[0] = new Gui::ToggleButton(); opts[0]->SetShortcut(SDLK_1, KMOD_NONE);
	opts[1] = new Gui::ToggleButton(); opts[1]->SetShortcut(SDLK_2, KMOD_NONE);
	opts[2] = new Gui::ToggleButton(); opts[2]->SetShortcut(SDLK_3, KMOD_NONE);
	opts[3] = new Gui::ToggleButton(); opts[3]->SetShortcut(SDLK_4, KMOD_NONE);
	opts[4] = new Gui::ToggleButton(); opts[4]->SetShortcut(SDLK_5, KMOD_NONE);
	splash->Add(opts[0], w, h-64);
	splash->Add(new Gui::Label(Lang::MM_START_NEW_GAME_EARTH), w+32, h-64);
	splash->Add(opts[1], w, h-32);
	splash->Add(new Gui::Label(Lang::MM_START_NEW_GAME_E_ERIDANI), w+32, h-32);
	splash->Add(opts[2], w, h);
	splash->Add(new Gui::Label(Lang::MM_START_NEW_GAME_DEBUG), w+32, h);
	splash->Add(opts[3], w, h+32);
	splash->Add(new Gui::Label(Lang::MM_LOAD_SAVED_GAME), w+32, h+32);
	splash->Add(opts[4], w, h+64);
	splash->Add(new Gui::Label(Lang::MM_QUIT), w+32, h+64);

    std::string version("Pioneer " PIONEER_VERSION);
    if (strlen(PIONEER_EXTRAVERSION)) version += " (" PIONEER_EXTRAVERSION ")";

    splash->Add(new Gui::Label(version), Gui::Screen::GetWidth()-200.0f, Gui::Screen::GetHeight()-32.0f);

	Gui::Screen::PopFont();

	splash->ShowAll();

	int choice = 0;
	Uint32 last_time = SDL_GetTicks();
	float _time = 0;
	do {
		Pi::HandleEvents();

		Render::PrepareFrame();
		glMatrixMode(GL_PROJECTION);
		glLoadIdentity();
		float fracH = 1.0f / Pi::GetScrAspect();
		glFrustum(-1, 1, -fracH, fracH, 1.0f, 10000.0f);
		glMatrixMode(GL_MODELVIEW);
		glLoadIdentity();
		glClearColor(0,0,0,0);
		glClear(GL_COLOR_BUFFER_BIT | GL_DEPTH_BUFFER_BIT);

		Pi::SetMouseGrab(false);

		draw_intro(starfield, milkyway, _time);
		Render::PostProcess();
		Gui::Draw();
		Render::SwapBuffers();
		
		Pi::frameTime = 0.001f*(SDL_GetTicks() - last_time);
		_time += Pi::frameTime;
		last_time = SDL_GetTicks();

		// poll ui instead of using callbacks :-J
		for (int i=0; i<OPTS; i++) if (opts[i]->GetPressed()) choice = i+1;
	} while (!choice);
	splash->HideAll();
	
	Gui::Screen::RemoveBaseWidget(splash);
	delete splash;
	delete starfield;
	delete milkyway;
	
	InitGame();

    switch (choice) {
        case 1: // Earth start point
        {
            SystemPath path(0,0,0, 0);
            Space::SetupSystemForGameStart(&path, 1, 0);
			sectorView->NewGameInit();
            StartGame();
            MainLoop();
            break;
        }
        case 2: // Epsilon Eridani start point
        {
            SystemPath path(1,0,-1, 0);
            Space::SetupSystemForGameStart(&path, 0, 0);
			sectorView->NewGameInit();
            StartGame();
            MainLoop();
            break;
        }
        case 3: // Debug start point
        {
            SystemPath path(1,0,-1, 0);
            Space::DoHyperspaceTo(&path);
            for (std::list<Body*>::iterator i = Space::bodies.begin(); i != Space::bodies.end(); i++) {
                const SBody *sbody = (*i)->GetSBody();
                if (!sbody) continue;
                if (sbody->path.bodyIndex == 6) {
                    player->SetFrame((*i)->GetFrame());
                    break;
                }
            }
            player->SetPosition(vector3d(0,2*EARTH_RADIUS,0));
            player->SetVelocity(vector3d(0,0,0));
            player->m_equipment.Add(Equip::HYPERCLOUD_ANALYZER);
            player->UpdateMass();

            Ship *enemy = new Ship(ShipType::EAGLE_LRF);
            enemy->SetFrame(player->GetFrame());
            enemy->SetPosition(player->GetPosition()+vector3d(0,0,-9000.0));
            enemy->SetVelocity(vector3d(0,0,0));
            enemy->m_equipment.Set(Equip::SLOT_ENGINE, 0, Equip::DRIVE_CLASS1);
            enemy->m_equipment.Set(Equip::SLOT_LASER, 0, Equip::PULSECANNON_1MW);
            enemy->m_equipment.Add(Equip::HYDROGEN, 2);
            enemy->m_equipment.Add(Equip::ATMOSPHERIC_SHIELDING);
            enemy->m_equipment.Add(Equip::AUTOPILOT);
            enemy->m_equipment.Add(Equip::SCANNER);
            enemy->UpdateMass();
            enemy->AIKill(player);
            Space::AddBody(enemy);

            player->SetCombatTarget(enemy);

            const ShipType *shipdef;
            double mass, acc1, acc2, acc3;
            printf("Player ship mass = %.0fkg, Enemy ship mass = %.0fkg\n",
                   player->GetMass(), enemy->GetMass());

            shipdef = &player->GetShipType();
            mass = player->GetMass();
            acc1 = shipdef->linThrust[ShipType::THRUSTER_FORWARD] / (9.81*mass);
            acc2 = shipdef->linThrust[ShipType::THRUSTER_REVERSE] / (9.81*mass);
            acc3 = shipdef->linThrust[ShipType::THRUSTER_UP] / (9.81*mass);
            printf("Player ship thrust = %.1fg, %.1fg, %.1fg\n", acc1, acc2, acc3);

            shipdef = &enemy->GetShipType();
            mass = enemy->GetMass();
            acc1 = shipdef->linThrust[ShipType::THRUSTER_FORWARD] / (9.81*mass);
            acc2 = shipdef->linThrust[ShipType::THRUSTER_REVERSE] / (9.81*mass);
            acc3 = shipdef->linThrust[ShipType::THRUSTER_UP] / (9.81*mass);
            printf("Enemy ship thrust = %.1fg, %.1fg, %.1fg\n", acc1, acc2, acc3);

            /*	Frame *stationFrame = new Frame(pframe, "Station frame...");
             stationFrame->SetRadius(5000);
             stationFrame->m_sbody = 0;
             stationFrame->SetPosition(vector3d(0,0,zpos));
             stationFrame->SetAngVelocity(vector3d(0,0,0.5));

             for (int i=0; i<4; i++) {
             Ship *body = new Ship(ShipType::LADYBIRD);
             char buf[64];
             snprintf(buf,sizeof(buf),"X%c-0%02d", 'A'+i, i);
             body->SetLabel(buf);
             body->SetFrame(stationFrame);
             body->SetPosition(vector3d(200*(i+1), 0, 2000));
             Space::AddBody(body);
             }

             SpaceStation *station = new SpaceStation(SpaceStation::JJHOOP);
             station->SetLabel("Poemi-chan's Folly");
             station->SetFrame(stationFrame);
             station->SetPosition(vector3d(0,0,0));
             Space::AddBody(station);

             SpaceStation *station2 = new SpaceStation(SpaceStation::GROUND_FLAVOURED);
             station2->SetLabel("Conor's End");
             station2->SetFrame(*pframe->m_children.begin()); // rotating frame of planet
             station2->OrientOnSurface(EARTH_RADIUS, M_PI/4, M_PI/4);
             Space::AddBody(station2);
             */
            //	player->SetDockedWith(station2, 0);

			sectorView->NewGameInit();
            StartGame();
            MainLoop();
            break;
        }
        case 4: // Load game
        {
            if (Pi::player) {
                Pi::player->MarkDead();
                Space::bodies.remove(Pi::player);
                delete Pi::player;
                Pi::player = 0;
            }
            Pi::gameMenuView->OpenLoadDialog();
            do {
                Gui::MainLoopIteration();
            } while (Pi::currentView != Pi::worldView);

            if (Pi::isGameStarted) MainLoop();
            break;
        }
        case 5: // Quit
            Pi::Quit();
            break;
        default:
            fprintf(stderr, "Invalid Menu Option."); // should not get here!
            break;
    }

	UninitGame();
}

void Pi::EndGame()
{
	Pi::musicPlayer.Stop();
	Sound::DestroyAllEvents();
	Pi::luaOnGameEnd->Signal();
	Pi::luaManager->CollectGarbage();
	Pi::isGameStarted = false;
}


void Pi::MainLoop()
{
	double time_player_died = 0;
#ifdef MAKING_VIDEO
	Uint32 last_screendump = SDL_GetTicks();
	int dumpnum = 0;
#endif /* MAKING_VIDEO */

#ifdef DEVKEYS
	Uint32 last_stats = SDL_GetTicks();
	int frame_stat = 0;
	int phys_stat = 0;
	char fps_readout[256];
	memset(fps_readout, 0, sizeof(fps_readout));
#endif

	int MAX_PHYSICS_TICKS = Pi::config.Int("MaxPhysicsCyclesPerRender");
	if (MAX_PHYSICS_TICKS <= 0)
		MAX_PHYSICS_TICKS = 4;

	double currentTime = 0.001 * double(SDL_GetTicks());
	double accumulator = Pi::GetTimeStep();
	Pi::gameTickAlpha = 0;

	while (isGameStarted) {
		double newTime = 0.001 * double(SDL_GetTicks());
		Pi::frameTime = newTime - currentTime;
		if (Pi::frameTime > 0.25) Pi::frameTime = 0.25;
		currentTime = newTime;
		accumulator += Pi::frameTime * GetTimeAccel();
		
		const float step = Pi::GetTimeStep();
		if (step > 0.0f) {
			int phys_ticks = 0;
			while (accumulator >= step) {
				if (++phys_ticks >= MAX_PHYSICS_TICKS) {
					accumulator = 0.0;
					break;
				}
				Space::TimeStep(step);
				gameTime += step;

				accumulator -= step;
			}
			Pi::gameTickAlpha = accumulator / step;

#ifdef DEVKEYS
			phys_stat += phys_ticks;
#endif
		} else {
			// paused
		}
		frame_stat++;

		Render::PrepareFrame();
		glMatrixMode(GL_MODELVIEW);
		glLoadIdentity();
		
		/* Calculate position for this rendered frame (interpolated between two physics ticks */
		for (std::list<Body*>::iterator i = Space::bodies.begin(); i != Space::bodies.end(); ++i) {
			(*i)->UpdateInterpolatedTransform(Pi::GetGameTickAlpha());
		}
		Space::rootFrame->UpdateInterpolatedTransform(Pi::GetGameTickAlpha());

		currentView->Update();
		currentView->Draw3D();
		// XXX HandleEvents at the moment must be after view->Draw3D and before
		// Gui::Draw so that labels drawn to screen can have mouse events correctly
		// detected. Gui::Draw wipes memory of label positions.
		Pi::HandleEvents();
		// hide cursor for ship control.

		SetMouseGrab(Pi::MouseButtonState(SDL_BUTTON_RIGHT));

		Render::PostProcess();
		Gui::Draw();

#if DEVKEYS
		if (Pi::showDebugInfo) {
			Gui::Screen::EnterOrtho();
			glColor3f(1,1,1);
			Gui::Screen::PushFont("ConsoleFont");
			Gui::Screen::RenderString(fps_readout, 0, 0);
			Gui::Screen::PopFont();
			Gui::Screen::LeaveOrtho();
		}
#endif

		glError();
		Render::SwapBuffers();
		//if (glGetError()) printf ("GL: %s\n", gluErrorString (glGetError ()));
		
		int timeAccel = Pi::requestedTimeAccelIdx;
		if (Pi::player->GetFlightState() == Ship::FLYING) {

			// special timeaccel lock rules while in alert
			if (Pi::player->GetAlertState() == Ship::ALERT_SHIP_NEARBY)
				timeAccel = std::min(timeAccel, 2);
			else if (Pi::player->GetAlertState() == Ship::ALERT_SHIP_FIRING)
				timeAccel = std::min(timeAccel, 1);

			else if (!Pi::forceTimeAccel) {
				// check we aren't too near to objects for timeaccel //
				for (std::list<Body*>::iterator i = Space::bodies.begin(); i != Space::bodies.end(); ++i) {
					if ((*i) == Pi::player) continue;
					if ((*i)->IsType(Object::HYPERSPACECLOUD)) continue;
				
					vector3d toBody = Pi::player->GetPosition() - (*i)->GetPositionRelTo(Pi::player->GetFrame());
					double dist = toBody.Length();
					double rad = (*i)->GetBoundingRadius();

					if (dist < 1000.0) {
						timeAccel = std::min(timeAccel, 1);
					} else if (dist < std::min(rad+0.0001*AU, rad*1.1)) {
						timeAccel = std::min(timeAccel, 2);
					} else if (dist < std::min(rad+0.001*AU, rad*5.0)) {
						timeAccel = std::min(timeAccel, 3);
					} else if (dist < std::min(rad+0.01*AU,rad*10.0)) {
						timeAccel = std::min(timeAccel, 4);
					} else if (dist < std::min(rad+0.1*AU, rad*1000.0)) {
						timeAccel = std::min(timeAccel, 5);
					}
				}
			}
		}

		// force down to timeaccel 1 during the docking sequence
		else if (Pi::player->GetFlightState() == Ship::DOCKING) {
			timeAccel = std::min(timeAccel, 1);
		}

		if (timeAccel != Pi::GetTimeAccelIdx()) {
			Pi::SetTimeAccel(timeAccel);
			accumulator = 0;				// fix for huge pauses 10000x -> 1x
		}

		// fuckadoodledoo, did the player die?
		if (Pi::player->IsDead()) {
			if (time_player_died > 0.0) {
				if (Pi::GetGameTime() - time_player_died > 8.0) {
					Pi::EndGame();
					Pi::TombStoneLoop();
					break;
				}
			} else {
				Pi::SetTimeAccel(1);
				Pi::cpan->HideAll();
				Pi::SetView(static_cast<View*>(Pi::worldView));
				Pi::player->Disable();
				time_player_died = Pi::GetGameTime();
			}
		} else {
			// this is something we need not do every turn...
			if (!config.Int("DisableSound")) AmbientSounds::Update();
			StarSystem::ShrinkCache();
		}
		cpan->Update();
		musicPlayer.Update();

#ifdef DEVKEYS
		if (Pi::showDebugInfo && SDL_GetTicks() - last_stats > 1000) {
			size_t lua_mem = Pi::luaManager->GetMemoryUsage();
			int lua_memB = int(lua_mem & ((1u << 10) - 1));
			int lua_memKB = int(lua_mem >> 10) % 1024;
			int lua_memMB = int(lua_mem >> 20);

			Pi::statSceneTris += LmrModelGetStatsTris();
			
			snprintf(
				fps_readout, sizeof(fps_readout),
				"%d fps, %d phys updates, %d triangles, %.3f M tris/sec, %d terrain vtx/sec, %d glyphs/sec\n"
				"Lua mem usage: %d MB + %d KB + %d bytes",
				frame_stat, phys_stat, Pi::statSceneTris, Pi::statSceneTris*frame_stat*1e-6,
				GeoSphere::GetVtxGenCount(), TextureFont::GetGlyphCount(),
				lua_memMB, lua_memKB, lua_memB
			);
			frame_stat = 0;
			phys_stat = 0;
			TextureFont::ClearGlyphCount();
			GeoSphere::ClearVtxGenCount();
<<<<<<< HEAD
			if (SDL_GetTicks() - last_stats > 1200) last_stats = SDL_GetTicks();
			else last_stats += 1000;
			GeoSphere::ClearVtxGenCount();
=======
			last_stats = SDL_GetTicks();
>>>>>>> 9f0360c8
		}
		Pi::statSceneTris = 0;
		LmrModelClearStatsTris();
#endif

#ifdef MAKING_VIDEO
		if (SDL_GetTicks() - last_screendump > 50) {
			last_screendump = SDL_GetTicks();
			std::string fname = stringf(Lang::SCREENSHOT_FILENAME_TEMPLATE, formatarg("index", dumpnum++));
			Screendump(fname.c_str(), GetScrWidth(), GetScrHeight());
		}
#endif /* MAKING_VIDEO */
	}
}

RefCountedPtr<StarSystem> Pi::GetSelectedSystem()
{
	SystemPath selectedPath = Pi::sectorView->GetSelectedSystem();

	if (selectedSystem) {
		if (selectedSystem->GetPath().IsSameSystem(selectedPath))
			return selectedSystem;
		selectedSystem.Reset();
	}

	selectedSystem = StarSystem::GetCached(selectedPath);
	return selectedSystem;
}

void Pi::Serialize(Serializer::Writer &wr)
{
	Serializer::Writer section;

	Serializer::IndexFrames();
	Serializer::IndexBodies();
	Serializer::IndexSystemBodies(currentSystem.Get());

	section = Serializer::Writer();
	section.Double(gameTime);
	StarSystem::Serialize(section, selectedSystem.Get());
	StarSystem::Serialize(section, currentSystem.Get());
	wr.WrSection("PiMisc", section.GetData());
	
	section = Serializer::Writer();
	Space::Serialize(section);
	wr.WrSection("Space", section.GetData());

	section = Serializer::Writer();
	Polit::Serialize(section);
	wr.WrSection("Polit", section.GetData());
	
	section = Serializer::Writer();
	sectorView->Save(section);
	wr.WrSection("SectorView", section.GetData());

	section = Serializer::Writer();
	worldView->Save(section);
	wr.WrSection("WorldView", section.GetData());

	section = Serializer::Writer();
	cpan->Save(section);
	wr.WrSection("Cpanel", section.GetData());

	section = Serializer::Writer();
	luaSerializer->Serialize(section);
	wr.WrSection("LuaModules", section.GetData());
}

void Pi::Unserialize(Serializer::Reader &rd)
{
	Serializer::Reader section;
	
	SetTimeAccel(0);
	requestedTimeAccelIdx = 0;
	forceTimeAccel = false;
	Space::Clear();
	if (Pi::player) {
		Pi::player->MarkDead();
		Space::bodies.remove(Pi::player);
		delete Pi::player;
		Pi::player = 0;
	}

	section = rd.RdSection("PiMisc");
	gameTime = section.Double();
	selectedSystem = StarSystem::Unserialize(section);
	currentSystem = StarSystem::Unserialize(section);

	section = rd.RdSection("Space");
	Space::Unserialize(section);
	
	section = rd.RdSection("Polit");
	Polit::Unserialize(section);

	section = rd.RdSection("SectorView");
	sectorView->Load(section);

	section = rd.RdSection("WorldView");
	if (worldView) delete worldView;		// XXX hack. in reality this should never have been created in the first place
	worldView = new WorldView(section);

	section = rd.RdSection("Cpanel");
	cpan->Load(section);

	section = rd.RdSection("LuaModules");
	luaSerializer->Unserialize(section);
}

float Pi::CalcHyperspaceRange(int hyperclass, int total_mass_in_tonnes)
{
	// for the sake of hyperspace range, we count ships mass as 60% of original.
	// Brian: "The 60% value was arrived at through trial and error, 
	// to scale the entire jump range calculation after things like ship mass,
	// cargo mass, hyperdrive class, fuel use and fun were factored in."
	return 200.0f * hyperclass * hyperclass / (total_mass_in_tonnes * 0.6f);
}

void Pi::Message(const std::string &message, const std::string &from, enum MsgLevel level)
{
	if (level == MSG_IMPORTANT) {
		Pi::cpan->MsgLog()->ImportantMessage(from, message);
	} else {
		Pi::cpan->MsgLog()->Message(from, message);
	}
}

void Pi::InitJoysticks() {
	int joy_count = SDL_NumJoysticks();
	for (int n = 0; n < joy_count; n++) {
		JoystickState *state;
		joysticks.push_back(JoystickState());
		state = &joysticks.back();

		state->joystick = SDL_JoystickOpen(n);
		if (state->joystick == NULL) {
			fprintf(stderr, "SDL_JoystickOpen(%i): %s\n", n, SDL_GetError());
			continue;
		}

		state->axes.resize(SDL_JoystickNumAxes(state->joystick));
		state->buttons.resize(SDL_JoystickNumButtons(state->joystick));
		state->hats.resize(SDL_JoystickNumHats(state->joystick));
	}
}

int Pi::JoystickButtonState(int joystick, int button) {
	if (!joystickEnabled) return 0;
	if (joystick < 0 || joystick >= int(joysticks.size()))
		return 0;

	if (button < 0 || button >= int(joysticks[joystick].buttons.size()))
		return 0;

	return joysticks[joystick].buttons[button];
}

int Pi::JoystickHatState(int joystick, int hat) {
	if (!joystickEnabled) return 0;
	if (joystick < 0 || joystick >= int(joysticks.size()))
		return 0;

	if (hat < 0 || hat >= int(joysticks[joystick].hats.size()))
		return 0;

	return joysticks[joystick].hats[hat];
}

float Pi::JoystickAxisState(int joystick, int axis) {
	if (!joystickEnabled) return 0;
	if (joystick < 0 || joystick >= int(joysticks.size()))
		return 0;

	if (axis < 0 || axis >= int(joysticks[joystick].axes.size()))
		return 0;

	return joysticks[joystick].axes[axis];
}

void Pi::SetMouseGrab(bool on)
{
	if (!doingMouseGrab && on) {
		SDL_ShowCursor(0);
		SDL_WM_GrabInput(SDL_GRAB_ON);
//		SDL_SetRelativeMouseMode(true);
		doingMouseGrab = true;
	}
	else if(doingMouseGrab && !on) {
		SDL_ShowCursor(1);
		SDL_WM_GrabInput(SDL_GRAB_OFF);
//		SDL_SetRelativeMouseMode(false);
		doingMouseGrab = false;
	}
}<|MERGE_RESOLUTION|>--- conflicted
+++ resolved
@@ -1464,13 +1464,8 @@
 			phys_stat = 0;
 			TextureFont::ClearGlyphCount();
 			GeoSphere::ClearVtxGenCount();
-<<<<<<< HEAD
 			if (SDL_GetTicks() - last_stats > 1200) last_stats = SDL_GetTicks();
 			else last_stats += 1000;
-			GeoSphere::ClearVtxGenCount();
-=======
-			last_stats = SDL_GetTicks();
->>>>>>> 9f0360c8
 		}
 		Pi::statSceneTris = 0;
 		LmrModelClearStatsTris();
