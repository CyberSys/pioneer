--- conflicted
+++ resolved
@@ -33,13 +33,9 @@
 	float m_width;
 	float m_descender;
 	int m_texSize, m_pixSize;
-<<<<<<< HEAD
-	std::map<Uint32,glfglyph_t> m_glyphs;
-=======
-	std::map<char,glfglyph_t> m_glyphs;
 
 	static int s_glyphCount;
->>>>>>> c6b76b88
+	std::map<Uint32,glfglyph_t> m_glyphs;
 };
 
 #endif