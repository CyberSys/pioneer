--- conflicted
+++ resolved
@@ -9,11 +9,7 @@
 #include "HyperspaceCloud.h"
 #include "MarketAgent.h"
 
-<<<<<<< HEAD
-class Renderer;
-=======
 namespace Graphics { class Renderer; }
->>>>>>> 8896ba3e
 
 struct Mission : RefItem<Mission> {
 	enum MissionState { // <enum scope='Mission' name=MissionStatus>
@@ -36,11 +32,7 @@
 	Player(ShipType::Type shipType);
 	Player() { m_mouseActive = false; m_invertMouse = false; }
 	void PollControls(const float timeStep);
-<<<<<<< HEAD
-	virtual void Render(Renderer *r, const vector3d &viewCoords, const matrix4x4d &viewTransform);
-=======
 	virtual void Render(Graphics::Renderer *r, const vector3d &viewCoords, const matrix4x4d &viewTransform);
->>>>>>> 8896ba3e
 	virtual void SetDockedWith(SpaceStation *, int port);
 	void StaticUpdate(const float timeStep);
 	enum FlightControlState { CONTROL_MANUAL, CONTROL_FIXSPEED, CONTROL_AUTOPILOT };
