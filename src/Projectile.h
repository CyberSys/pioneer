#ifndef _PROJECTILE_H
#define _PROJECTILE_H

#include "Body.h"
#include "EquipType.h"

class Frame;
class Renderer;
class Texture;
namespace Graphics {
	class Renderer;
	class Shader;
}

class Projectile: public Body {
public:
	OBJDEF(Projectile, Body, PROJECTILE);

	static void Add(Body *parent, Equip::Type type, const vector3d &pos, const vector3d &baseVel, const vector3d &dirVel);

	Projectile();
	virtual ~Projectile();
	virtual void SetPosition(vector3d p);
	virtual vector3d GetPosition() const { return vector3d(m_orient[12], m_orient[13], m_orient[14]); }
	virtual double GetBoundingRadius() const { return m_radius; }
<<<<<<< HEAD
	virtual void Render(Renderer *r, const vector3d &viewCoords, const matrix4x4d &viewTransform);
=======
	virtual void Render(Graphics::Renderer *r, const vector3d &viewCoords, const matrix4x4d &viewTransform);
>>>>>>> 8896ba3e
	void TimeStepUpdate(const float timeStep);
	void StaticUpdate(const float timeStep);
	virtual void NotifyRemoved(const Body* const removedBody);
	virtual void UpdateInterpolatedTransform(double alpha);
	virtual void PostLoadFixup(Space *space);
protected:
	virtual void Save(Serializer::Writer &wr, Space *space);
	virtual void Load(Serializer::Reader &rd, Space *space);
private:
	float GetDamage() const;
	double GetRadius() const;
	Body *m_parent;
	matrix4x4d m_orient;
	vector3d m_baseVel;
	vector3d m_dirVel;
	float m_age;
	int m_type;
	double m_radius;

	int m_parentIndex; // deserialisation

	struct Vertex {
		vector3f pos;
		float u;
		float v;
		Vertex(const vector3f &_pos, float _u, float _v) :
			pos(_pos), u(_u), v(_v) { }
	};
	Texture *m_sideTex;
	Texture *m_glowTex;
	std::vector<Vertex> m_verts;
	Graphics::Shader *m_prog;
};

#endif /* _PROJECTILE_H */<|MERGE_RESOLUTION|>--- conflicted
+++ resolved
@@ -5,7 +5,6 @@
 #include "EquipType.h"
 
 class Frame;
-class Renderer;
 class Texture;
 namespace Graphics {
 	class Renderer;
@@ -23,11 +22,7 @@
 	virtual void SetPosition(vector3d p);
 	virtual vector3d GetPosition() const { return vector3d(m_orient[12], m_orient[13], m_orient[14]); }
 	virtual double GetBoundingRadius() const { return m_radius; }
-<<<<<<< HEAD
-	virtual void Render(Renderer *r, const vector3d &viewCoords, const matrix4x4d &viewTransform);
-=======
 	virtual void Render(Graphics::Renderer *r, const vector3d &viewCoords, const matrix4x4d &viewTransform);
->>>>>>> 8896ba3e
 	void TimeStepUpdate(const float timeStep);
 	void StaticUpdate(const float timeStep);
 	virtual void NotifyRemoved(const Body* const removedBody);
