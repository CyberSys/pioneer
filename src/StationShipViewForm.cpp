// Copyright © 2008-2013 Pioneer Developers. See AUTHORS.txt for details
// Licensed under the terms of the GPL v3. See licenses/GPL-3.txt

#include "StationShipViewForm.h"
#include "Pi.h"
#include "Player.h"
#include "ShipSpinnerWidget.h"
#include "ShipCpanel.h"
#include "FormController.h"
#include "Lang.h"
#include "StringF.h"

StationShipViewForm::StationShipViewForm(FormController *controller, int marketIndex) :
	BlankForm(controller),
	m_station(Pi::player->GetDockedWith()),
	m_marketIndex(marketIndex),
	m_sos(m_station->GetShipsOnSale()[marketIndex])
{
	const ShipType &type = ShipType::types[m_sos.id];

	SetTitle(stringf(Lang::SOMEWHERE_SHIP_MARKET, formatarg("station", m_station->GetLabel())));

	SceneGraph::Model *model = Pi::FindModel(type.modelName);
	Add(new ShipSpinnerWidget(model, m_sos.skin, 400, 400), 0, 0);


	Gui::VBox *layoutBox = new Gui::VBox();
	layoutBox->SetSpacing(10.0f);
	Add(layoutBox, 420, 0);

	Gui::HBox *statsBox = new Gui::HBox();
	statsBox->SetSpacing(20.0f);
	layoutBox->PackEnd(statsBox);

	Gui::VBox *labelBox = new Gui::VBox();
	labelBox->PackEnd(new Gui::Label(Lang::SHIP_TYPE));
	labelBox->PackEnd(new Gui::Label(Lang::PRICE));
	labelBox->PackEnd(new Gui::Label(Lang::REGISTRATION_ID));
	labelBox->PackEnd(new Gui::Label(" "));
	labelBox->PackEnd(new Gui::Label(Lang::WEIGHT_EMPTY));
	labelBox->PackEnd(new Gui::Label(Lang::CAPACITY));
	labelBox->PackEnd(new Gui::Label(Lang::FUEL_WEIGHT));
	labelBox->PackEnd(new Gui::Label(Lang::WEIGHT_FULLY_LADEN));
	labelBox->PackEnd(new Gui::Label(" "));
	labelBox->PackEnd(new Gui::Label(Lang::FORWARD_ACCEL_EMPTY));
	labelBox->PackEnd(new Gui::Label(Lang::FORWARD_ACCEL_LADEN));
	labelBox->PackEnd(new Gui::Label(Lang::REVERSE_ACCEL_EMPTY));
	labelBox->PackEnd(new Gui::Label(Lang::REVERSE_ACCEL_LADEN));
	labelBox->PackEnd(new Gui::Label(" "));
	labelBox->PackEnd(new Gui::Label(Lang::HYPERDRIVE_FITTED));
	statsBox->PackEnd(labelBox);

	float forward_accel_empty = type.linThrust[ShipType::THRUSTER_FORWARD] / (-9.81f*1000.0f*(type.hullMass+type.fuelTankMass));
	float forward_accel_laden = type.linThrust[ShipType::THRUSTER_FORWARD] / (-9.81f*1000.0f*(type.hullMass+type.capacity+type.fuelTankMass));
	float reverse_accel_empty = -type.linThrust[ShipType::THRUSTER_REVERSE] / (-9.81f*1000.0f*(type.hullMass+type.fuelTankMass));
	float reverse_accel_laden = -type.linThrust[ShipType::THRUSTER_REVERSE] / (-9.81f*1000.0f*(type.hullMass+type.capacity+type.fuelTankMass));
	
	const int playerShipPrice = Pi::player->GetShipType()->baseprice >> 1;
	Gui::VBox *dataBox = new Gui::VBox();
	dataBox->PackEnd(new Gui::Label(type.name));
	dataBox->PackEnd(new Gui::Label(format_money(type.baseprice - playerShipPrice)));
	dataBox->PackEnd(new Gui::Label(m_sos.regId));
	dataBox->PackEnd(new Gui::Label(" "));
	dataBox->PackEnd(new Gui::Label(stringf(Lang::NUMBER_TONNES, formatarg("mass", type.hullMass))));
	dataBox->PackEnd(new Gui::Label(stringf(Lang::NUMBER_TONNES, formatarg("mass", type.capacity))));
	dataBox->PackEnd(new Gui::Label(stringf(Lang::NUMBER_TONNES, formatarg("mass", type.fuelTankMass))));
	dataBox->PackEnd(new Gui::Label(stringf(Lang::NUMBER_TONNES, formatarg("mass", type.hullMass + type.capacity + type.fuelTankMass))));
	dataBox->PackEnd(new Gui::Label(" "));
	dataBox->PackEnd(new Gui::Label(stringf(Lang::NUMBER_G, formatarg("acceleration", forward_accel_empty))));
	dataBox->PackEnd(new Gui::Label(stringf(Lang::NUMBER_G, formatarg("acceleration", forward_accel_laden))));
	dataBox->PackEnd(new Gui::Label(stringf(Lang::NUMBER_G, formatarg("acceleration", reverse_accel_empty))));
	dataBox->PackEnd(new Gui::Label(stringf(Lang::NUMBER_G, formatarg("acceleration", reverse_accel_laden))));
	dataBox->PackEnd(new Gui::Label(" "));
	dataBox->PackEnd(new Gui::Label(Equip::types[type.hyperdrive].name));
	statsBox->PackEnd(dataBox);


	Gui::HBox *row = new Gui::HBox();
	row->SetSpacing(10.0f);

	int row_size = 5, pos = 0;
	for (int drivetype = Equip::DRIVE_CLASS1; drivetype <= Equip::DRIVE_CLASS9; drivetype++) {
		if (type.capacity < Equip::types[drivetype].mass)
			break;

		int hyperclass = Equip::types[drivetype].pval;
		float range = Pi::CalcHyperspaceRangeMax(hyperclass, type.hullMass + type.capacity + type.fuelTankMass);

		Gui::VBox *cell = new Gui::VBox();
		row->PackEnd(cell);

		cell->PackEnd(new Gui::Label(stringf(Lang::CLASS_NUMBER, formatarg("class", hyperclass))));
		if (type.capacity < Equip::types[drivetype].mass)
			cell->PackEnd(new Gui::Label("---"));
		else
			cell->PackEnd(new Gui::Label(stringf(Lang::NUMBER_LY, formatarg("distance", range))));

		if (++pos == row_size) {
			layoutBox->PackEnd(row);

			row = new Gui::HBox();
			row->SetSpacing(15.0f);

			pos = 0;
		}
	}

	if (pos > 0)
		layoutBox->PackEnd(row);


	Gui::HBox *buttonBox = new Gui::HBox();
	buttonBox->SetSpacing(5.0f);

	Gui::SolidButton *b = new Gui::SolidButton();
	b->onClick.connect(sigc::mem_fun(this, &StationShipViewForm::BuyShip));
	buttonBox->PackEnd(b);
	buttonBox->PackEnd(new Gui::Label(Lang::BUY_THIS_SHIP));
	Add(buttonBox, 650, 30);
}

void StationShipViewForm::BuyShip()
{
	const int playerShipPrice = Pi::player->GetShipType()->baseprice >> 1;
	Sint64 cost = ShipType::types[m_sos.id].baseprice - playerShipPrice;
	if (Pi::player->GetMoney() < cost) {
		Pi::game->log->Add(Lang::YOU_NOT_ENOUGH_MONEY);
		return;
	}

	ShipOnSale old(Pi::player->GetShipType()->id, Pi::player->GetLabel(), Pi::player->GetSkin());

	Pi::player->SetMoney(Pi::player->GetMoney() - cost);
	Pi::player->SetFuel(1.0); // new ship should be always fueled 100%
	Pi::player->SetShipType(m_sos.id);
	Pi::player->SetLabel(m_sos.regId);
	Pi::player->SetSkin(m_sos.skin);
	Pi::player->m_equipment.Set(Equip::SLOT_ENGINE, 0, ShipType::types[m_sos.id].hyperdrive);
	Pi::player->UpdateStats();

	m_station->ReplaceShipOnSale(m_marketIndex, old);

<<<<<<< HEAD
    Pi::game->log->Add(Lang::THANKS_AND_REMEMBER_TO_BUY_FUEL);
=======
	const int dockingPort = m_station->GetMyDockingPort( Pi::player );
	const SpaceStationType::SBayGroup* pBayGroup = m_station->GetStationType()->FindGroupByBay( dockingPort );

	const Aabb &bbox = Pi::player->GetAabb();
	const double bboxRad = bbox.GetRadius();

	if( (pBayGroup->minShipSize > bboxRad) || (bboxRad > pBayGroup->maxShipSize) ) {
		// find another free docking port that we can fit into.
		const int freeDockingPort = m_station->GetFreeDockingPort(Pi::player);
		if(freeDockingPort >= 0) {
			// change docking port we're docked at to the free one we found
			m_station->SwapDockedShipsPort(dockingPort, freeDockingPort);
		}
	}

    Pi::cpan->MsgLog()->Message("", Lang::THANKS_AND_REMEMBER_TO_BUY_FUEL);
>>>>>>> fb1e58c7

    m_formController->CloseForm();
}<|MERGE_RESOLUTION|>--- conflicted
+++ resolved
@@ -140,9 +140,6 @@
 
 	m_station->ReplaceShipOnSale(m_marketIndex, old);
 
-<<<<<<< HEAD
-    Pi::game->log->Add(Lang::THANKS_AND_REMEMBER_TO_BUY_FUEL);
-=======
 	const int dockingPort = m_station->GetMyDockingPort( Pi::player );
 	const SpaceStationType::SBayGroup* pBayGroup = m_station->GetStationType()->FindGroupByBay( dockingPort );
 
@@ -158,8 +155,7 @@
 		}
 	}
 
-    Pi::cpan->MsgLog()->Message("", Lang::THANKS_AND_REMEMBER_TO_BUY_FUEL);
->>>>>>> fb1e58c7
+    Pi::game->log->Add(Lang::THANKS_AND_REMEMBER_TO_BUY_FUEL);
 
     m_formController->CloseForm();
 }