--- conflicted
+++ resolved
@@ -605,23 +605,7 @@
 	// turn towards target lead direction, add inaccuracy
 	// trigger recheck when angular velocity reaches zero or after certain time
 
-<<<<<<< HEAD
-// ok, better idea
-// store shooting offset instead, relative to leaddir
-// update *that*, infrequently
-
-// so, error dependence?
-// distance between 
-
-// hmm. go smoothly between one offset and the next?
-// closer to human behaviour maybe
-// so start offset = heading - leaddir,
-
-	vector3d angvel = m_ship->GetAngVelocity();
-	if (m_leadTime < Pi::GetGameTime())		// || angvel.Dot(angvel) == 0.0)
-=======
 	if (m_leadTime < Pi::GetGameTime())
->>>>>>> 9d8c5b98
 	{
 		double skillShoot = 0.5;		// todo: should come from AI stats
 
@@ -631,14 +615,6 @@
 
 		// lead inaccuracy based on diff between heading and leaddir
 		vector3d r(Pi::rng.Double()-0.5, Pi::rng.Double()-0.5, Pi::rng.Double()-0.5);
-<<<<<<< HEAD
-		vector3d newoffset = r * (0.1 + leaddiff + 2.0*headdiff) * Pi::rng.Double() * skillShoot;
-		m_leadOffset = heading - leaddir;	// should be already...
-		m_leadDrift = (newoffset - m_leadOffset) / (m_leadTime - Pi::GetGameTime());
-	}
-	m_leadOffset += m_leadDrift * Pi::GetTimeStep();
-	m_ship->AIFaceDirection((leaddir + m_leadOffset).Normalized());
-=======
 		vector3d newoffset = r * (0.02 + 2.0*leaddiff + 2.0*headdiff)*Pi::rng.Double()*skillShoot;
 		m_leadOffset = (heading - leaddir);		// should be already...
 		m_leadDrift = (newoffset - m_leadOffset) / (m_leadTime - Pi::GetGameTime());
@@ -653,7 +629,6 @@
 	m_leadOffset += m_leadDrift * Pi::GetTimeStep();
 	double leadAV = (leaddir-targdir).Dot((leaddir-heading).Normalized());	// leaddir angvel
 	m_ship->AIFaceDirection((leaddir + m_leadOffset).Normalized(), leadAV);
->>>>>>> 9d8c5b98
 
 
 	vector3d evadethrust(0,0,0);
