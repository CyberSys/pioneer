#include "WorldView.h"
#include "Pi.h"
#include "Frame.h"
#include "Player.h"
#include "Planet.h"
#include "Space.h"
#include "SpaceStation.h"
#include "ShipCpanel.h"
#include "Serializer.h"
#include "StarSystem.h"
#include "Sector.h"
#include "HyperspaceCloud.h"
#include "KeyBindings.h"
#include "perlin.h"
#include "SectorView.h"

const double WorldView::PICK_OBJECT_RECT_SIZE = 20.0;
static const Color s_hudTextColor(0.0f,1.0f,0.0f,0.8f);

#define HUD_CROSSHAIR_SIZE	24.0f

WorldView::WorldView(): View(),
	m_showHyperspaceButton(false)
{
	float size[2];
	GetSize(size);
	
	m_showTargetActionsTimeout = 0;
	m_numLights = 1;
	m_labelsOn = true;
	m_camType = CAM_FRONT;
	SetTransparency(true);
	m_externalViewRotX = m_externalViewRotY = 0;
	m_externalViewDist = 200;
	
	m_commsOptions = new Fixed(size[0], size[1]/2);
	m_commsOptions->SetTransparency(true);
	Add(m_commsOptions, 10, 200);


	m_commsNavOptionsContainer = new Gui::HBox();
	m_commsNavOptionsContainer->SetSpacing(5);
	m_commsNavOptionsContainer->SetSizeRequest(220, size[1]-50);
	Add(m_commsNavOptionsContainer, size[0]-230, 20);

	Gui::VScrollPortal *portal = new Gui::VScrollPortal(200);
	Gui::VScrollBar *scroll = new Gui::VScrollBar();
	scroll->SetAdjustment(&portal->vscrollAdjust);
	m_commsNavOptionsContainer->PackStart(scroll);
	m_commsNavOptionsContainer->PackStart(portal);

	m_commsNavOptions = new Gui::VBox();
	m_commsNavOptions->SetSpacing(5);
	portal->Add(m_commsNavOptions);


	m_wheelsButton = new Gui::MultiStateImageButton();
	m_wheelsButton->SetShortcut(SDLK_F6, KMOD_NONE);
	m_wheelsButton->AddState(0, PIONEER_DATA_DIR "/icons/wheels_up.png", "Wheels are up");
	m_wheelsButton->AddState(1, PIONEER_DATA_DIR "/icons/wheels_down.png", "Wheels are down");
	m_wheelsButton->onClick.connect(sigc::mem_fun(this, &WorldView::OnChangeWheelsState));
	m_rightButtonBar->Add(m_wheelsButton, 34, 2);

	Gui::MultiStateImageButton *labels_button = new Gui::MultiStateImageButton();
	labels_button->SetShortcut(SDLK_F8, KMOD_NONE);
	labels_button->AddState(1, PIONEER_DATA_DIR "/icons/labels_on.png", "Object labels are on");
	labels_button->AddState(0, PIONEER_DATA_DIR "/icons/labels_off.png", "Object labels are off");
	labels_button->onClick.connect(sigc::mem_fun(this, &WorldView::OnChangeLabelsState));
	m_rightButtonBar->Add(labels_button, 98, 2);

	m_hyperspaceButton = new Gui::ImageButton(PIONEER_DATA_DIR "/icons/hyperspace_f8.png");
	m_hyperspaceButton->SetShortcut(SDLK_F7, KMOD_NONE);
	m_hyperspaceButton->SetToolTip("Hyperspace Jump");
	m_hyperspaceButton->onClick.connect(sigc::mem_fun(this, &WorldView::OnClickHyperspace));
	m_rightButtonBar->Add(m_hyperspaceButton, 66, 2);

	m_launchButton = new Gui::ImageButton(PIONEER_DATA_DIR "/icons/blastoff.png");
	m_launchButton->SetShortcut(SDLK_F5, KMOD_NONE);
	m_launchButton->SetToolTip("Takeoff");
	m_launchButton->onClick.connect(sigc::mem_fun(this, &WorldView::OnClickBlastoff));
	m_rightButtonBar->Add(m_launchButton, 2, 2);

	m_flightControlButton = new Gui::MultiStateImageButton();
	m_flightControlButton->SetShortcut(SDLK_F5, KMOD_NONE);
	m_flightControlButton->AddState(Player::CONTROL_MANUAL, PIONEER_DATA_DIR "/icons/manual_control.png", "Manual control");
	m_flightControlButton->AddState(Player::CONTROL_FIXSPEED, PIONEER_DATA_DIR "/icons/manual_control.png", "Computer speed control");
	m_flightControlButton->AddState(Player::CONTROL_AUTOPILOT, PIONEER_DATA_DIR "/icons/autopilot.png", "Autopilot on");
	m_flightControlButton->onClick.connect(sigc::mem_fun(this, &WorldView::OnChangeFlightState));
	m_rightButtonBar->Add(m_flightControlButton, 2, 2);

	m_flightStatus = (new Gui::Label(""))->Color(1.0f, 0.7f, 0.0f);
	m_rightRegion2->Add(m_flightStatus, 2, 0);

#if DEVKEYS
	m_debugInfo = (new Gui::Label(""))->Color(0.8f, 0.8f, 0.8f);
	Add(m_debugInfo, 10, 200);
#endif

	m_hudVelocity = (new Gui::Label(""))->Color(s_hudTextColor);
	m_hudTargetDist = (new Gui::Label(""))->Color(s_hudTextColor);
	m_hudAltitude = (new Gui::Label(""))->Color(s_hudTextColor);
	m_hudPressure = (new Gui::Label(""))->Color(s_hudTextColor);
	m_hudHyperspaceInfo = (new Gui::Label(""))->Color(s_hudTextColor);
	m_hudVelocity->SetToolTip("Ship velocity by reference object");
	m_hudTargetDist->SetToolTip("Distance from ship to navigation target");
	m_hudAltitude->SetToolTip("Ship altitude above terrain");
	m_hudPressure->SetToolTip("External atmospheric pressure");
	Add(m_hudVelocity, 170.0f, Gui::Screen::GetHeight()-Gui::Screen::GetFontHeight()-65.0f);
	Add(m_hudTargetDist, 500.0f, Gui::Screen::GetHeight()-Gui::Screen::GetFontHeight()-65.0f);
	Add(m_hudAltitude, 580.0f, Gui::Screen::GetHeight()-Gui::Screen::GetFontHeight()-4.0f);
	Add(m_hudPressure, 150.0f, Gui::Screen::GetHeight()-Gui::Screen::GetFontHeight()-4.0f);
	Add(m_hudHyperspaceInfo, Gui::Screen::GetWidth()*0.4f, Gui::Screen::GetHeight()*0.3f);

	m_hudHullTemp = new Gui::MeterBar(100.0f, "Hull temp", Color(1.0f,0.0f,0.0f,0.8f));
	m_hudWeaponTemp = new Gui::MeterBar(100.0f, "Weapon temp", Color(1.0f,0.5f,0.0f,0.8f));
	m_hudHullIntegrity = new Gui::MeterBar(100.0f, "Hull integrity", Color(1.0f,1.0f,0.0f,0.8f));
	m_hudShieldIntegrity = new Gui::MeterBar(100.0f, "Shield integrity", Color(1.0f,1.0f,0.0f,0.8f));
	Add(m_hudHullTemp, 5.0f, Gui::Screen::GetHeight() - 104.0f);
	Add(m_hudWeaponTemp, 5.0f, Gui::Screen::GetHeight() - 144.0f);
	Add(m_hudHullIntegrity, Gui::Screen::GetWidth() - 105.0f, Gui::Screen::GetHeight() - 104.0f);
	Add(m_hudShieldIntegrity, Gui::Screen::GetWidth() - 105.0f, Gui::Screen::GetHeight() - 144.0f);

	m_hudTargetHullIntegrity = new Gui::MeterBar(100.0f, "Hull integrity", Color(1.0f,1.0f,0.0f,0.8f));
	m_hudTargetShieldIntegrity = new Gui::MeterBar(100.0f, "Shield integrity", Color(1.0f,1.0f,0.0f,0.8f));
	Add(m_hudTargetHullIntegrity, Gui::Screen::GetWidth() - 105.0f, 5.0f);
	Add(m_hudTargetShieldIntegrity, Gui::Screen::GetWidth() - 105.0f, 45.0f);

	m_hudTargetInfo = (new Gui::Label(""))->Color(s_hudTextColor);
	Add(m_hudTargetInfo, 0, 85.0f);

	m_bodyLabels = new Gui::LabelSet();
	m_bodyLabels->SetLabelColor(Color(1.0f, 1.0f, 1.0f, 0.5f));
	Add(m_bodyLabels, 0, 0);

	m_targetDist = new Gui::Label("");
	m_targetSpeed = new Gui::Label("");
	m_combatDist = new Gui::Label("");
	m_combatSpeed = new Gui::Label("");
	Add(m_targetDist, 0, 0);			// text/color/position set dynamically
	Add(m_targetSpeed, 0, 0);			// text/color/position set dynamically
	Add(m_combatDist, 0, 0);			// text/color/position set dynamically
	Add(m_combatSpeed, 0, 0);			// text/color/position set dynamically

	m_onHyperspaceTargetChangedCon =
		Pi::sectorView->onHyperspaceTargetChanged.connect(sigc::mem_fun(this, &WorldView::OnHyperspaceTargetChanged));

	m_onPlayerChangeTargetCon =
		Pi::onPlayerChangeTarget.connect(sigc::mem_fun(this, &WorldView::OnPlayerChangeTarget));
	m_onChangeFlightControlStateCon =
		Pi::onPlayerChangeFlightControlState.connect(sigc::mem_fun(this, &WorldView::OnPlayerChangeFlightControlState));
	m_onMouseButtonDown =
		Pi::onMouseButtonDown.connect(sigc::mem_fun(this, &WorldView::MouseButtonDown));
}

WorldView::~WorldView()
{
	m_onHyperspaceTargetChangedCon.disconnect();

	m_onPlayerChangeTargetCon.disconnect();
	m_onChangeFlightControlStateCon.disconnect();
	m_onMouseButtonDown.disconnect();
}

void WorldView::Save(Serializer::Writer &wr)
{
	wr.Float(float(m_externalViewRotX));
	wr.Float(float(m_externalViewRotY));
	wr.Float(float(m_externalViewDist));
	wr.Int32(int(m_camType));
}

void WorldView::Load(Serializer::Reader &rd)
{
	m_externalViewRotX = rd.Float();
	m_externalViewRotY = rd.Float();
	m_externalViewDist = rd.Float();
	m_camType = CamType(rd.Int32());
}

void WorldView::GetNearFarClipPlane(float *outNear, float *outFar) const
{
	if (Render::AreShadersEnabled()) {
		/* If vertex shaders are enabled then we have a lovely logarithmic
		 * z-buffer stretching out from 0.1mm to 10000km! */
		*outNear = 0.0001f;
		*outFar = 10000000.0f;
	} else {
		/* Otherwise we have the usual hopelessly crap z-buffer */
		*outNear = 10.0f;
		*outFar = 1000000.0f;
	}
}

void WorldView::SetCamType(enum CamType c)
{
	m_camType = c;
	onChangeCamType.emit();
}

vector3d WorldView::GetExternalViewTranslation()
{
	vector3d p = vector3d(0, 0, m_externalViewDist);
	p = matrix4x4d::RotateXMatrix(-DEG2RAD(m_externalViewRotX)) * p;
	p = matrix4x4d::RotateYMatrix(-DEG2RAD(m_externalViewRotY)) * p;
	matrix4x4d m = Pi::player->GetInterpolatedTransform();
	m.ClearToRotOnly();
	p = m*p;
	return p;
}

void WorldView::ApplyExternalViewRotation(matrix4x4d &m)
{
	m = matrix4x4d::RotateXMatrix(-DEG2RAD(m_externalViewRotX)) * m;
	m = matrix4x4d::RotateYMatrix(-DEG2RAD(m_externalViewRotY)) * m;
}

void WorldView::OnChangeWheelsState(Gui::MultiStateImageButton *b)
{
	Pi::BoinkNoise();
	if (!Pi::player->SetWheelState(b->GetState()!=0)) {
		b->StatePrev();
	}
}

/* This is UI click to change flight control state (manual, speed ctrl) */
void WorldView::OnChangeFlightState(Gui::MultiStateImageButton *b)
{
	Pi::BoinkNoise();
	if (b->GetState() == Player::CONTROL_AUTOPILOT) b->StateNext();
	Pi::player->SetFlightControlState(static_cast<Player::FlightControlState>(b->GetState()));
}

/* This is when the flight control state actually changes... */
void WorldView::OnPlayerChangeFlightControlState()
{
	m_flightControlButton->SetActiveState(Pi::player->GetFlightControlState());
}

void WorldView::OnChangeLabelsState(Gui::MultiStateImageButton *b)
{
	Pi::BoinkNoise();
	m_labelsOn = b->GetState()!=0;
}

void WorldView::OnClickBlastoff()
{
	Pi::BoinkNoise();
	if (Pi::player->GetFlightState() == Ship::DOCKED) {
		if (!Pi::player->Undock()) {
			Pi::cpan->MsgLog()->ImportantMessage(Pi::player->GetDockedWith()->GetLabel(),
					"Permission to launch denied: docking bay busy.");
		}
	} else {
		Pi::player->Blastoff();
	}
}


void WorldView::OnClickHyperspace()
{
	if (Pi::player->GetHyperspaceCountdown() > 0.0) {
		// Hyperspace countdown in effect.. abort!
		Pi::player->ResetHyperspaceCountdown();
		Pi::cpan->MsgLog()->Message("", "Hyperspace jump aborted.");
	} else {
		// Initiate hyperspace drive
		SystemPath path = Pi::sectorView->GetHyperspaceTarget();
		Pi::player->StartHyperspaceCountdown(path);
	}
}

// This is the background starfield
void WorldView::DrawBgStars() 
{
	// make it rotated a bit so star systems are not in the same
	// plane (could make it different per system...
	glPushMatrix();
	glRotatef(40.0, 1.0,2.0,3.0);
	m_milkyWay.Draw();
	glPopMatrix();
	m_starfield.Draw();
}

static void position_system_lights(Frame *camFrame, Frame *frame, int &lightNum)
{
	if (lightNum > 3) return;
	// not using frame->GetSBodyFor() because it snoops into parent frames,
	// causing duplicate finds for static and rotating frame
	SBody *body = frame->m_sbody;

	if (body && (body->GetSuperType() == SBody::SUPERTYPE_STAR)) {
		int light;
		switch (lightNum) {
			case 3: light = GL_LIGHT3; break;
			case 2: light = GL_LIGHT2; break;
			case 1: light = GL_LIGHT1; break;
			default: light = GL_LIGHT0; break;
		}
		// position light at sol
		matrix4x4d m;
		Frame::GetFrameTransform(frame, camFrame, m);
		vector3d lpos = (m * vector3d(0,0,0));
		double dist = lpos.Length() / AU;
		lpos *= 1.0/dist; // normalize
		float lightPos[4];
		lightPos[0] = float(lpos.x);
		lightPos[1] = float(lpos.y);
		lightPos[2] = float(lpos.z);
		lightPos[3] = 0;

		const float *col = StarSystem::starRealColors[body->type];
		float lightCol[4] = { col[0], col[1], col[2], 0 };
		float ambCol[4] = { 0,0,0,0 };
		if (Render::IsHDREnabled()) {
			for (int i=0; i<4; i++) {
				// not too high or we overflow our float16 colorbuffer
				lightCol[i] *= float(std::min(10.0*StarSystem::starLuminosities[body->type] / dist, 10000.0));
			}
		}

		glLightfv(light, GL_POSITION, lightPos);
		glLightfv(light, GL_DIFFUSE, lightCol);
		glLightfv(light, GL_AMBIENT, ambCol);
		glLightfv(light, GL_SPECULAR, lightCol);
		glEnable(light);

		lightNum++;
	}

	for (std::list<Frame*>::iterator i = frame->m_children.begin(); i!=frame->m_children.end(); ++i) {
		position_system_lights(camFrame, *i, lightNum);
	}
}

WorldView::CamType WorldView::GetCamType() const
{
	if (m_camType == CAM_EXTERNAL) {
		// don't allow external view when docked with an orbital starport
		if (Pi::player->GetFlightState() == Ship::DOCKED && !Pi::player->GetDockedWith()->IsGroundStation()) {
			return CAM_FRONT;
		} else {
			return CAM_EXTERNAL;
		}
	} else {
		return m_camType;
	}
}

void WorldView::Draw3D()
{
	glMatrixMode(GL_PROJECTION);
	glLoadIdentity();
	float znear, zfar;
	GetNearFarClipPlane(&znear, &zfar);
	// why the hell do i give these functions such big names..
   const float FOV_MAX = 170.0f; // Maximum FOV in degrees
   const float FOV_MIN = 20.0f;  // Minimum FOV in degrees
	const float zoom = tan(DEG2RAD(Clamp(Pi::config.Float("FOV"), FOV_MIN, FOV_MAX)/2.0f)); // angle of viewing = 2.0*atan(zoom);
	const float left = zoom * znear;
	const float fracH = left / Pi::GetScrAspect();
	glFrustum(-left, left, -fracH, fracH, znear, zfar);
	glMatrixMode(GL_MODELVIEW);
	glLoadIdentity();
	glClearColor(0,0,0,0);
	glClear(GL_COLOR_BUFFER_BIT | GL_DEPTH_BUFFER_BIT);

	// interpolate between last physics tick position and current one,
	// to remove temporal aliasing
	matrix4x4d pposOrient = Pi::player->GetInterpolatedTransform();
	const vector3d ppos(pposOrient[12], pposOrient[13], pposOrient[14]);

	// make temporary camera frame at player
	Frame cam_frame(Pi::player->GetFrame(), "camera", Frame::TEMP_VIEWING);

	matrix4x4d camRot = matrix4x4d::Identity();

	enum CamType camtype = GetCamType();
	if (camtype == CAM_FRONT) {
		cam_frame.SetPosition(ppos);
	} else if (camtype == CAM_REAR) {
		camRot.RotateY(M_PI);
	//	glRotatef(180.0f, 0, 1, 0);
		cam_frame.SetPosition(ppos);
	} else /* CAM_EXTERNAL */ {
		cam_frame.SetPosition(ppos + GetExternalViewTranslation());
		ApplyExternalViewRotation(camRot);
	}

	{
		matrix4x4d prot = pposOrient;
		prot.ClearToRotOnly();
		camRot = prot * camRot;
	}
	cam_frame.SetRotationOnly(camRot);
	// make sure old orient and interpolated orient (rendering orient) are not rubbish
	cam_frame.ClearMovement();

	matrix4x4d trans2bg;
	Frame::GetFrameTransform(Space::rootFrame, &cam_frame, trans2bg);
	trans2bg.ClearToRotOnly();
	glPushMatrix();
	glMultMatrixd(&trans2bg[0]);
	DrawBgStars();
	glPopMatrix();

	m_numLights = 0;
	position_system_lights(&cam_frame, Space::rootFrame, m_numLights);

	if (m_numLights == 0) {
		// no lights means we're somewhere weird (eg hyperspace). fake one
		// fake one up and give a little ambient light so that we can see and
		// so that things that need lights don't explode
		float lightPos[4] = { 0,0,0,0 };
		float lightCol[4] = { 1.0, 1.0, 1.0, 0 };
		float ambCol[4] = { 1.0,1.0,1.0,0 };

		glLightfv(GL_LIGHT0, GL_POSITION, lightPos);
		glLightfv(GL_LIGHT0, GL_DIFFUSE, lightCol);
		glLightfv(GL_LIGHT0, GL_AMBIENT, ambCol);
		glLightfv(GL_LIGHT0, GL_SPECULAR, lightCol);
		glEnable(GL_LIGHT0);

		m_numLights++;
	}

	Render::State::SetNumLights(m_numLights);
	{
		GetNearFarClipPlane(&znear, &zfar);
		Render::State::SetZnearZfar(znear, zfar);
	}

	Space::Render(&cam_frame);
	if (!Pi::player->IsDead()) ProjectObjsToScreenPos(&cam_frame);

	Pi::player->GetFrame()->RemoveChild(&cam_frame);

	glDisable(GL_LIGHT0);
	glDisable(GL_LIGHT1);
	glDisable(GL_LIGHT2);
	glDisable(GL_LIGHT3);
}

void WorldView::ShowAll()
{
	View::ShowAll(); // by default, just delegate back to View
	RefreshButtonStateAndVisibility();
}


static Color get_color_for_warning_meter_bar(float v) {
	Color c;
	if (v < 50.0f)
		c = Color(1,0,0,HUD_ALPHA);
	else if (v < 75.0f)
		c = Color(1,0.5,0,HUD_ALPHA);
	else
		c = Color(1,1,0,HUD_ALPHA);
	return c;
}

void WorldView::RefreshButtonStateAndVisibility()
{
	if ((!Pi::player) || Pi::player->IsDead() || !Pi::IsGameStarted()) {
		HideAll();
		return;
	}
	else {
		m_wheelsButton->SetActiveState(int(Pi::player->GetWheelState()));

		if (m_showHyperspaceButton && Pi::player->GetFlightState() == Ship::FLYING)
			m_hyperspaceButton->Show();
		else
			m_hyperspaceButton->Hide();

		switch(Pi::player->GetFlightState()) {
			case Ship::LANDED:
				m_flightStatus->SetText("Landed");
				m_launchButton->Show();
				m_flightControlButton->Hide();
				break;
				
			case Ship::DOCKING:
				m_flightStatus->SetText("Docking");
				m_launchButton->Hide();
				m_flightControlButton->Hide();
				break;

			case Ship::DOCKED:
				m_flightStatus->SetText("Docked");
				m_launchButton->Show();
				m_flightControlButton->Hide();
				break;

			case Ship::HYPERSPACE:
				m_flightStatus->SetText("Hyperspace");
				m_launchButton->Hide();
				m_flightControlButton->Hide();
				break;

			case Ship::FLYING:
			default:
				Player::FlightControlState fstate = Pi::player->GetFlightControlState();
				switch (fstate) {
					case Player::CONTROL_MANUAL:
						m_flightStatus->SetText("Manual Control"); break;

					case Player::CONTROL_FIXSPEED: {
						std::string msg;
						if (Pi::player->GetSetSpeed() > 1000) {
							msg = stringf(256, "Set speed: %.2f km/s", Pi::player->GetSetSpeed()*0.001);
						} else {
							msg = stringf(256, "Set speed: %.0f m/s", Pi::player->GetSetSpeed());
						}
						m_flightStatus->SetText(msg);
						break;
					}

					case Player::CONTROL_AUTOPILOT:
						m_flightStatus->SetText("Autopilot");
						break;
				}

				m_launchButton->Hide();
				m_flightControlButton->Show();
		}
	}

	// Direction indicator
	vector3d vel = Pi::player->GetVelocityRelTo(Pi::player->GetFrame());

	if (m_showTargetActionsTimeout) {
		if (SDL_GetTicks() - m_showTargetActionsTimeout > 20000) {
			m_showTargetActionsTimeout = 0;
			m_commsOptions->DeleteAllChildren();
			m_commsNavOptions->DeleteAllChildren();
		}
		m_commsOptions->ShowAll();
		m_commsNavOptionsContainer->ShowAll();
	} else {
		m_commsOptions->Hide();
		m_commsNavOptionsContainer->Hide();
	}
#if DEVKEYS
	if (Pi::showDebugInfo) {
		char buf[1024];
		vector3d pos = Pi::player->GetPosition();
		vector3d abs_pos = Pi::player->GetPositionRelTo(Space::rootFrame);
		const char *rel_to = (Pi::player->GetFrame() ? Pi::player->GetFrame()->GetLabel() : "System");
		const char *rot_frame = (Pi::player->GetFrame()->IsRotatingFrame() ? "yes" : "no");
		snprintf(buf, sizeof(buf), "Pos: %.1f,%.1f,%.1f\n"
			"AbsPos: %.1f,%.1f,%.1f (%.3f AU)\n"
			"Rel-to: %s (%.0f km), rotating: %s\n",
			pos.x, pos.y, pos.z,
			abs_pos.x, abs_pos.y, abs_pos.z, abs_pos.Length()/AU,
			rel_to, pos.Length()/1000, rot_frame);

		m_debugInfo->SetText(buf);
		m_debugInfo->Show();
	} else {
		m_debugInfo->Hide();
	}
#endif

	if (const SystemPath *dest = Space::GetHyperspaceDest()) {
		StarSystem *s = StarSystem::GetCached(*dest);
		char buf[128];
		snprintf(buf, sizeof(buf), "In transit to %s [%d,%d]", s->GetName().c_str(), dest->sectorX, dest->sectorY);
		m_hudVelocity->SetText(buf);
		m_hudVelocity->Show();

		m_hudTargetDist->Hide();
		m_hudAltitude->Hide();
		m_hudPressure->Hide();
	}

	else {
		{
			double _vel = vel.Length();
			char buf[128];
			const char *rel_to = Pi::player->GetFrame()->GetLabel();
			vector3d pos = Pi::player->GetPosition();
			if (_vel > 1000) {
				snprintf(buf,sizeof(buf), "%.2f km/s rel-to %s", _vel*0.001, rel_to);
			} else {
				snprintf(buf,sizeof(buf), "%.0f m/s rel-to %s", _vel, rel_to);
			}
			m_hudVelocity->SetText(buf);
		}

		if (Body *navtarget = Pi::player->GetNavTarget()) {
			double dist = Pi::player->GetPositionRelTo(navtarget).Length();
			char buf[128];
			snprintf(buf, sizeof(buf), "%s to target", format_distance(dist).c_str());
			m_hudTargetDist->SetText(buf);
			m_hudTargetDist->Show();
		}
		else
			m_hudTargetDist->Hide();

		// altitude
		if (Pi::player->GetFrame()->m_astroBody) {
			Body *astro = Pi::player->GetFrame()->m_astroBody;
			//(GetFrame()->m_sbody->GetSuperType() == SUPERTYPE_ROCKY_PLANET)) {
			double radius;
			vector3d surface_pos = Pi::player->GetPosition().Normalized();
			if (astro->IsType(Object::PLANET)) {
				radius = static_cast<Planet*>(astro)->GetTerrainHeight(surface_pos);
			} else {
				// XXX this is an improper use of GetBoundingRadius
				// since it is not a surface radius
				radius = Pi::player->GetFrame()->m_astroBody->GetBoundingRadius();
			}
			double altitude = Pi::player->GetPosition().Length() - radius;
			if (altitude > 9999999.0 || astro->IsType(Object::SPACESTATION)) {
				m_hudAltitude->Hide();
			} else {
				if (altitude < 0) altitude = 0;
				char buf[128];
				snprintf(buf, sizeof(buf), "Alt: %.0fm", altitude);
				m_hudAltitude->SetText(buf);
				m_hudAltitude->Show();
			}

			if (astro->IsType(Object::PLANET)) {
				double dist = Pi::player->GetPosition().Length();
				double pressure, density;
				reinterpret_cast<Planet*>(astro)->GetAtmosphericState(dist, &pressure, &density);
				char buf[128];
				snprintf(buf, sizeof(buf), "P: %.2f bar", pressure);

				m_hudPressure->SetText(buf);
				m_hudPressure->Show();

				m_hudHullTemp->SetValue(float(Pi::player->GetHullTemperature()));
				m_hudHullTemp->Show();
			} else {
				m_hudPressure->Hide();
				m_hudHullTemp->Hide();
			}
		} else {
			m_hudAltitude->Hide();
			m_hudPressure->Hide();
			m_hudHullTemp->Hide();
		}
	}

	const float activeWeaponTemp = Pi::player->GetGunTemperature(GetActiveWeapon());
	if (activeWeaponTemp != 0) {
		m_hudWeaponTemp->SetValue(activeWeaponTemp);
		m_hudWeaponTemp->Show();
	} else {
		m_hudWeaponTemp->Hide();
	}

	float hull = Pi::player->GetPercentHull();
	if (hull < 100.0f) {
		m_hudHullIntegrity->SetColor(get_color_for_warning_meter_bar(hull));
		m_hudHullIntegrity->SetValue(hull*0.01f);
		m_hudHullIntegrity->Show();
	} else {
		m_hudHullIntegrity->Hide();
	}
	float shields = Pi::player->GetPercentShields();
	if (shields < 100.0f) {
		m_hudShieldIntegrity->SetColor(get_color_for_warning_meter_bar(shields));
		m_hudShieldIntegrity->SetValue(shields*0.01f);
		m_hudShieldIntegrity->Show();
	} else {
		m_hudShieldIntegrity->Hide();
	}

	Body *b = Pi::player->GetCombatTarget() ? Pi::player->GetCombatTarget() : Pi::player->GetNavTarget();
	if (b) {
		if (b->IsType(Object::SHIP) && Pi::player->m_equipment.Get(Equip::SLOT_RADARMAPPER) == Equip::RADAR_MAPPER) {
			assert(b->IsType(Object::SHIP));
			Ship *s = static_cast<Ship*>(b);

			const ShipFlavour *flavour = s->GetFlavour();
			const shipstats_t *stats = s->CalcStats();

			float sHull = s->GetPercentHull();
			m_hudTargetHullIntegrity->SetColor(get_color_for_warning_meter_bar(sHull));
			m_hudTargetHullIntegrity->SetValue(sHull*0.01f);
			m_hudTargetHullIntegrity->Show();

			float sShields = 0;
			if (s->m_equipment.Count(Equip::SLOT_CARGO, Equip::SHIELD_GENERATOR) > 0) {
				sShields = s->GetPercentShields();
			}
			m_hudTargetShieldIntegrity->SetColor(get_color_for_warning_meter_bar(sShields));
			m_hudTargetShieldIntegrity->SetValue(sShields*0.01f);
			m_hudTargetShieldIntegrity->Show();

			std::string text;
			text += stringf(256, "%s\n", ShipType::types[flavour->type].name.c_str());
			text += stringf(256, "%s\n", flavour->regid);

			if (s->m_equipment.Get(Equip::SLOT_ENGINE) == Equip::NONE) {
				text += "No hyperdrive";
			} else {
				text += EquipType::types[s->m_equipment.Get(Equip::SLOT_ENGINE)].name;
			}

			text += stringf(256, "\nMass: %dt\n", stats->total_mass);
			text += stringf(256, "Shield strength: %.2f\n",
				(sShields*0.01f) * float(s->m_equipment.Count(Equip::SLOT_CARGO, Equip::SHIELD_GENERATOR)));
			text += stringf(256, "Cargo: %dt\n", stats->used_cargo);

			m_hudTargetInfo->SetText(text);
			MoveChild(m_hudTargetInfo, Gui::Screen::GetWidth() - 150.0f, 85.0f);
			m_hudTargetInfo->Show();
		}

		else if (b->IsType(Object::HYPERSPACECLOUD) && Pi::player->m_equipment.Get(Equip::SLOT_HYPERCLOUD) == Equip::HYPERCLOUD_ANALYZER) {
			HyperspaceCloud *cloud = static_cast<HyperspaceCloud*>(b);

			m_hudTargetHullIntegrity->Hide();
			m_hudTargetShieldIntegrity->Hide();

			std::string text;

			Ship *ship = cloud->GetShip();
			if (!ship) {
				text += "Hyperspace arrival cloud remnant";
			}
			else {
<<<<<<< HEAD
				const SystemPath *dest = ship->GetHyperspaceTarget();
				Sector s(dest->sectorX, dest->sectorY, dest->sectorZ);
=======
				const SystemPath dest = ship->GetHyperspaceDest();
				Sector s(dest.sectorX, dest.sectorY);
>>>>>>> 34b33f7c
				text += stringf(512,
					"Hyperspace %s cloud\n"
					"Ship mass: %dt\n"
					"%s: %s\n"
					"Date due: %s\n",
					cloud->IsArrival() ? "arrival" : "departure",
					ship->CalcStats()->total_mass,
                    cloud->IsArrival() ? "Source" : "Destination",
					s.m_systems[dest.systemIndex].name.c_str(),
					format_date(cloud->GetDueDate()).c_str()
				);
			}

			m_hudTargetInfo->SetText(text);
			MoveChild(m_hudTargetInfo, Gui::Screen::GetWidth() - 180.0f, 5.0f);
			m_hudTargetInfo->Show();
		}

		else {
			b = 0;
		}
	}
	if (!b) {
		m_hudTargetHullIntegrity->Hide();
		m_hudTargetShieldIntegrity->Hide();
		m_hudTargetInfo->Hide();
	}

	if (Pi::player->GetHyperspaceCountdown() != 0) {
		float val = Pi::player->GetHyperspaceCountdown();

		if (!(int(ceil(val*2.0)) % 2)) {
			char buf[128];
			snprintf(buf, sizeof(buf), "Hyperspacing in %.0f seconds", ceil(val));
			m_hudHyperspaceInfo->SetText(buf);
			m_hudHyperspaceInfo->Show();
		} else {
			m_hudHyperspaceInfo->Hide();
		}
	} else {
		m_hudHyperspaceInfo->Hide();
	}
}

void WorldView::Update()
{
	const double frameTime = Pi::GetFrameTime();
	// show state-appropriate buttons
	RefreshButtonStateAndVisibility();

	if (Pi::MouseButtonState(3)) {
		// when controlling your ship with the mouse you don't want to pick targets
		m_bodyLabels->SetLabelsClickable(false);
	} else {
		m_bodyLabels->SetLabelsClickable(true);
	}

	m_bodyLabels->SetLabelsVisible(m_labelsOn);

	if (Pi::player->IsDead()) {
		m_camType = CAM_EXTERNAL;
		m_externalViewRotX += 60*frameTime;
		m_externalViewDist = 200;
		m_labelsOn = false;
		return;
	}
	if (GetCamType() == CAM_EXTERNAL) {
		if (Pi::KeyState(SDLK_UP)) m_externalViewRotX -= 45*frameTime;
		if (Pi::KeyState(SDLK_DOWN)) m_externalViewRotX += 45*frameTime;
		if (Pi::KeyState(SDLK_LEFT)) m_externalViewRotY -= 45*frameTime;
		if (Pi::KeyState(SDLK_RIGHT)) m_externalViewRotY += 45*frameTime;
		if (Pi::KeyState(SDLK_EQUALS)) m_externalViewDist -= 400*frameTime;
		if (Pi::KeyState(SDLK_MINUS)) m_externalViewDist += 400*frameTime;
		if (Pi::KeyState(SDLK_HOME)) m_externalViewDist = 200;
		m_externalViewDist = std::max(Pi::player->GetBoundingRadius(), m_externalViewDist);

		// when landed don't let external view look from below
		if (Pi::player->GetFlightState() == Ship::LANDED || Pi::player->GetFlightState() == Ship::DOCKED)
			m_externalViewRotX = Clamp(m_externalViewRotX, -170.0, -10.0);
	}
	if (KeyBindings::targetObject.IsActive()) {
		/* Hitting tab causes objects in the crosshairs to be selected */
		Body* const target = PickBody(double(Gui::Screen::GetWidth())/2.0, double(Gui::Screen::GetHeight())/2.0);
		SelectBody(target, false);
	}

}

void WorldView::OnSwitchTo()
{
	RefreshButtonStateAndVisibility();
}

void WorldView::ToggleTargetActions()
{
	if (m_showTargetActionsTimeout) m_showTargetActionsTimeout = 0;
	else m_showTargetActionsTimeout = SDL_GetTicks();
	UpdateCommsOptions();
}

Gui::Button *WorldView::AddCommsOption(std::string msg, int ypos, int optnum)
{
	Gui::Label *l = new Gui::Label(msg);
	m_commsOptions->Add(l, 50, float(ypos));

	char buf[8];
	snprintf(buf, sizeof(buf), "%d", optnum);
	Gui::LabelButton *b = new Gui::LabelButton(new Gui::Label(buf));
	b->SetShortcut(SDLKey(SDLK_0 + optnum), KMOD_NONE);
	// hide target actions when things get clicked on
	b->onClick.connect(sigc::mem_fun(this, &WorldView::ToggleTargetActions));
	m_commsOptions->Add(b, 16, float(ypos));
	return b;
}

void WorldView::OnClickCommsNavOption(Body *target)
{
	Pi::player->SetNavTarget(target);
	m_showTargetActionsTimeout = SDL_GetTicks();
}

void WorldView::AddCommsNavOption(std::string msg, Body *target)
{
	Gui::HBox *hbox = new Gui::HBox();
	hbox->SetSpacing(5);

	Gui::Label *l = new Gui::Label(msg);
	hbox->PackStart(l);

	Gui::Button *b = new Gui::SolidButton();
	b->onClick.connect(sigc::bind(sigc::mem_fun(this, &WorldView::OnClickCommsNavOption), target));
	hbox->PackStart(b);

	m_commsNavOptions->PackEnd(hbox);
}

void WorldView::BuildCommsNavOptions()
{
	std::map<Uint32, std::vector<SBody*> > groups;

	m_commsNavOptions->PackEnd(new Gui::Label("#ff0Navigation targets in this system\n"));

	for ( std::vector<SBody*>::const_iterator i = Pi::currentSystem->m_spaceStations.begin();
	      i != Pi::currentSystem->m_spaceStations.end(); i++) {

		groups[(*i)->parent->id].push_back(*i);
	}

	for ( std::vector<SBody*>::const_iterator i = Pi::currentSystem->m_bodies.begin();
	      i != Pi::currentSystem->m_bodies.end(); i++) {

		std::vector<SBody*> group = groups[(*i)->id];
		if ( group.size() == 0 ) continue;

		m_commsNavOptions->PackEnd(new Gui::Label("#f0f" + (*i)->name));

		for ( std::vector<SBody*>::const_iterator j = group.begin(); j != group.end(); j++) {
			SystemPath path = Pi::currentSystem->GetPathOf(*j);
			Body *body = Space::FindBodyForPath(&path);
			AddCommsNavOption((*j)->name, body);
		}
	}
}

static void PlayerRequestDockingClearance(SpaceStation *s)
{
	std::string msg;
	s->GetDockingClearance(Pi::player, msg);
	Pi::cpan->MsgLog()->ImportantMessage(s->GetLabel(), msg);
}

static void PlayerPayFine()
{
	Sint64 crime, fine;
	Polit::GetCrime(&crime, &fine);
	if (Pi::player->GetMoney() == 0) {
		Pi::cpan->MsgLog()->Message("", "You do not have any money.");
	} else if (fine > Pi::player->GetMoney()) {
		Polit::AddCrime(0, -Pi::player->GetMoney());
		Polit::GetCrime(&crime, &fine);
		Pi::cpan->MsgLog()->Message("", stringf(512, "You have paid %s but still have an outstanding fine of %s.",
				format_money(Pi::player->GetMoney()).c_str(),
				format_money(fine).c_str()));
		Pi::player->SetMoney(0);
	} else {
		Pi::player->SetMoney(Pi::player->GetMoney() - fine);
		Pi::cpan->MsgLog()->Message("", stringf(512, "You have paid the fine of %s.",
				format_money(fine).c_str()));
		Polit::AddCrime(0, -fine);
	}
}

void WorldView::OnHyperspaceTargetChanged()
{
	if (Pi::player->GetHyperspaceCountdown() > 0.0) {
		Pi::player->ResetHyperspaceCountdown();
		Pi::cpan->MsgLog()->Message("", "Hyperspace jump aborted.");
	}

	const SystemPath path = Pi::sectorView->GetHyperspaceTarget();

	StarSystem *system = StarSystem::GetCached(path);
	Pi::cpan->MsgLog()->Message("", std::string("Set hyperspace destination to "+system->GetName()));
	system->Release();

	int fuelReqd;
	double dur;
	m_showHyperspaceButton = Pi::player->CanHyperspaceTo(&path, fuelReqd, dur);
}

void WorldView::OnPlayerChangeTarget()
{
	Body *b = Pi::player->GetNavTarget();
	if (b &&
		(!b->IsType(Object::HYPERSPACECLOUD) ||
		 Pi::sectorView->GetHyperspaceTarget() != static_cast<HyperspaceCloud*>(b)->GetShip()->GetHyperspaceDest()))
		Pi::sectorView->FloatHyperspaceTarget();
	UpdateCommsOptions();
}

static void autopilot_flyto(Body *b)
{
	Pi::player->SetFlightControlState(Player::CONTROL_AUTOPILOT);
	Pi::player->AIFlyTo(b);
}
static void autopilot_attack(Body *b)
{
	Pi::player->SetFlightControlState(Player::CONTROL_AUTOPILOT);
	Pi::player->AIKill(static_cast<Ship*>(b));
}
static void autopilot_dock(Body *b)
{
	Pi::player->SetFlightControlState(Player::CONTROL_AUTOPILOT);
	Pi::player->AIDock(static_cast<SpaceStation*>(b));
}
static void autopilot_orbit(Body *b, double alt)
{
	Pi::player->SetFlightControlState(Player::CONTROL_AUTOPILOT);
	Pi::player->AIOrbit(b, alt);
}

static void player_target_hypercloud(HyperspaceCloud *cloud)
{
	Pi::player->SetFollowCloud(cloud);
	Pi::sectorView->SetHyperspaceTarget(cloud->GetShip()->GetHyperspaceDest());
}

void WorldView::UpdateCommsOptions()
{
	m_commsOptions->DeleteAllChildren();
	m_commsNavOptions->DeleteAllChildren();

	if (m_showTargetActionsTimeout == 0) return;

	if (Pi::currentSystem->m_spaceStations.size() > 0)
	{
		BuildCommsNavOptions();
	}

	Body * const navtarget = Pi::player->GetNavTarget();
	Body * const comtarget = Pi::player->GetCombatTarget();
	Gui::Button *button;
	int ypos = 0;
	int optnum = 1;
	if (!(navtarget || comtarget)) {
		m_commsOptions->Add(new Gui::Label("#0f0Ship Computer: No target selected"), 16, float(ypos));
	}
	if (navtarget) {
		m_commsOptions->Add(new Gui::Label("#0f0"+navtarget->GetLabel()), 16, float(ypos));
		ypos += 32;
		if (navtarget->IsType(Object::SPACESTATION)) {
			button = AddCommsOption("Request docking clearance", ypos, optnum++);
			button->onClick.connect(sigc::bind(sigc::ptr_fun(&PlayerRequestDockingClearance), reinterpret_cast<SpaceStation*>(navtarget)));
			ypos += 32;

			if (Pi::player->m_equipment.Get(Equip::SLOT_AUTOPILOT) == Equip::AUTOPILOT) {
				button = AddCommsOption("Autopilot: Dock with space station", ypos, optnum++);
				button->onClick.connect(sigc::bind(sigc::ptr_fun(&autopilot_dock), navtarget));
				ypos += 32;
			}

			Sint64 crime, fine;
			Polit::GetCrime(&crime, &fine);
			if (fine) {
				button = AddCommsOption(stringf(512, "Pay fine by remote transfer (%s)",
							format_money(fine).c_str()).c_str(), ypos, optnum++);
				button->onClick.connect(sigc::ptr_fun(&PlayerPayFine));
				ypos += 32;
			}
		}
		if (Pi::player->m_equipment.Get(Equip::SLOT_AUTOPILOT) == Equip::AUTOPILOT) {
			button = AddCommsOption("Autopilot: Fly to vicinity of " + navtarget->GetLabel(), ypos, optnum++);
			button->onClick.connect(sigc::bind(sigc::ptr_fun(&autopilot_flyto), navtarget));
			ypos += 32;

			if (navtarget->IsType(Object::PLANET) || navtarget->IsType(Object::STAR)) {
				button = AddCommsOption("Autopilot: Enter low orbit around " + navtarget->GetLabel(), ypos, optnum++);
				button->onClick.connect(sigc::bind(sigc::ptr_fun(autopilot_orbit), navtarget, 1.1));
				ypos += 32;

				button = AddCommsOption("Autopilot: Enter medium orbit around " + navtarget->GetLabel(), ypos, optnum++);
				button->onClick.connect(sigc::bind(sigc::ptr_fun(autopilot_orbit), navtarget, 2.0));
				ypos += 32;

				button = AddCommsOption("Autopilot: Enter high orbit around " + navtarget->GetLabel(), ypos, optnum++);
				button->onClick.connect(sigc::bind(sigc::ptr_fun(autopilot_orbit), navtarget, 5.0));
				ypos += 32;
			}
		}

		const Equip::Type t = Pi::player->m_equipment.Get(Equip::SLOT_HYPERCLOUD);
		if ((t != Equip::NONE) && navtarget->IsType(Object::HYPERSPACECLOUD)) {
			HyperspaceCloud *cloud = static_cast<HyperspaceCloud*>(navtarget);
			if (!cloud->IsArrival()) {
				button = AddCommsOption("Hyperspace cloud analyzer: Set hyperspace target to follow this departure", ypos, optnum++);
				button->onClick.connect(sigc::bind(sigc::ptr_fun(player_target_hypercloud), cloud));
			}
		}
#if 0
		Frame *f = navtarget->GetFrame();
		SBody *b = f->GetSBodyFor();
		if (b) {
			SBodyPath path;
			Pi::currentSystem->GetPathOf(b, &path);
			std::string msg = "Set hyperspace target to " + navtarget->GetLabel();
			button = AddCommsOption(msg, ypos, optnum++);
			button->onClick.connect(sigc::bind(sigc::ptr_fun(&OnPlayerSetHyperspaceTargetTo), path));
			ypos += 32;
		}
#endif
	}
	if (comtarget) {
		m_commsOptions->Add(new Gui::Label("#f00"+comtarget->GetLabel()), 16, float(ypos));
		ypos += 32;
		button = AddCommsOption("Autopilot: Fly to vicinity of "+comtarget->GetLabel(), ypos, optnum++);
		button->onClick.connect(sigc::bind(sigc::ptr_fun(autopilot_flyto), comtarget));
		ypos += 32;
        /*
		button = AddCommsOption("Autopilot: Attack "+comtarget->GetLabel(), ypos, optnum++);
		button->onClick.connect(sigc::bind(sigc::ptr_fun(autopilot_attack), comtarget));
		ypos += 32;
        */
	}
}

void WorldView::SelectBody(Body *target, bool reselectIsDeselect)
{
	if (!target || target == Pi::player) return;		// don't select self
	if (target->IsType(Object::PROJECTILE)) return;

	if (target->IsType(Object::SHIP)) {
		if (Pi::player->GetCombatTarget() == target) {
			if (reselectIsDeselect) Pi::player->SetCombatTarget(0);
		} else {
			Pi::player->SetCombatTarget(target);
		}
	} else {
		if (Pi::player->GetNavTarget() == target) {
			if (reselectIsDeselect) Pi::player->SetNavTarget(0);
		} else {
			Pi::player->SetNavTarget(target);
		}
	}
}

Body* WorldView::PickBody(const double screenX, const double screenY) const
{
	Body *selected = 0;

	for(std::list<Body*>::iterator i = Space::bodies.begin(); i != Space::bodies.end(); ++i) {
		Body *b = *i;
		if(b->IsOnscreen() && (b != Pi::player)) {
			const vector3d& _pos = b->GetProjectedPos();
			const double x1 = _pos.x - PICK_OBJECT_RECT_SIZE * 0.5;
			const double x2 = x1 + PICK_OBJECT_RECT_SIZE;
			const double y1 = _pos.y - PICK_OBJECT_RECT_SIZE * 0.5;
			const double y2 = y1 + PICK_OBJECT_RECT_SIZE;
			if(screenX >= x1 && screenX <= x2 && screenY >= y1 && screenY <= y2) {
				selected = b;
				break;
			}
		}
	}

	return selected;
}

int WorldView::GetActiveWeapon() const
{
	switch (GetCamType()) {
		case CAM_REAR: return 1;
		case CAM_EXTERNAL:
		case CAM_FRONT:
		default: return 0;
	}
}

void WorldView::ProjectObjsToScreenPos(const Frame *cam_frame)
{
	Gui::Screen::EnterOrtho();		// To save matrices

	matrix4x4d cam_rot = cam_frame->GetTransform();
	cam_rot.ClearToRotOnly();
	
	{
		// Direction indicator
		vector3d vel = Pi::player->GetVelocityRelTo(Pi::player->GetFrame());
			// XXX ^ not the same as GetVelocity(), because it considers
			// the stasis velocity of a rotating frame

		vector3d vdir = vel * cam_rot;			// transform to camera space
		m_velocityIndicatorOnscreen = false;
		if (vdir.z < -1.0) {					// increase this maybe
			vector3d pos;
			if (Gui::Screen::Project(vdir, pos)) {
				m_velocityIndicatorPos[0] = int(pos.x);		// integers eh
				m_velocityIndicatorPos[1] = int(pos.y);
				m_velocityIndicatorOnscreen = true;
			}
		}
	}
	
	m_navVelocityIndicatorOnscreen = false;
	if (Body *navtarget = Pi::player->GetNavTarget()) {
		// nav target direction indicator
		vector3d vel = Pi::player->GetVelocityRelTo(navtarget);

		vector3d vdir = vel * cam_rot;			// transform to camera space
		if (vdir.z < -1.0) {					// increase this maybe
			vector3d pos;
			if (Gui::Screen::Project(vdir, pos)) {
				m_navVelocityIndicatorPos[0] = int(pos.x);		// integers eh
				m_navVelocityIndicatorPos[1] = int(pos.y);
				m_navVelocityIndicatorOnscreen = true;
			}
		}
	}

	// test code for mousedir
/*	vector3d mdir = Pi::player->GetMouseDir() * cam_rot;
	if (mdir.z < 0) {
		vector3d pos;
		if (Gui::Screen::Project(mdir, pos)) {
			m_velocityIndicatorPos[0] = (int)pos.x;
			m_velocityIndicatorPos[1] = (int)pos.y;
			m_velocityIndicatorOnscreen = true;
		}
	}
*/
	// Update object onscreen positions
	{
		m_bodyLabels->Clear();
		for(std::list<Body*>::iterator i = Space::bodies.begin(); i != Space::bodies.end(); ++i) {
			if ((GetCamType() != WorldView::CAM_EXTERNAL) && (*i == Pi::player)) continue;
			Body *b = *i;
			b->SetOnscreen(false);
			vector3d pos = b->GetInterpolatedPositionRelTo(cam_frame);
			if (pos.z < 0 && Gui::Screen::Project(pos, pos)) {
				b->SetProjectedPos(pos);
				b->SetOnscreen(true);
				// Ok here we are hiding the label of distant small objects.
				// If you are not a planet, star, space station or remote city
				// and you are > 1000km away then bugger off. :)
				if (b->IsType(Object::PLANET) || b->IsType(Object::STAR) || b->IsType(Object::SPACESTATION) ||
					Pi::player->GetPositionRelTo(b).LengthSqr() < 1000000.0*1000000.0) {

					m_bodyLabels->Add((*i)->GetLabel(), sigc::bind(sigc::mem_fun(this, &WorldView::SelectBody), *i, true), float(pos.x), float(pos.y));
				}
			}
		}
	}

	// update navtarget distance
	Body *navtarget = Pi::player->GetNavTarget();
	if (navtarget && navtarget->IsOnscreen())
	{
		double dist = Pi::player->GetPositionRelTo(navtarget).Length();
		m_targetDist->SetText(format_distance(dist).c_str());

		m_targetDist->Color(0.0f, 1.0f, 0.0f);

		vector3d lpos = navtarget->GetProjectedPos() + vector3d(-10,12,0);
		MoveChild(m_targetDist, float(lpos.x), float(lpos.y));

		m_targetDist->Show();
	}
	else
		m_targetDist->Hide();
	
	// update navtarget speed
	if (m_navVelocityIndicatorOnscreen) {
		double vel = Pi::player->GetVelocityRelTo(navtarget).Length();
		char buf[128];
		if (vel > 1000)
			snprintf(buf, sizeof(buf), "%.2f km/s", vel*0.001);
		else
			snprintf(buf, sizeof(buf), "%.0f m/s", vel);
		m_targetSpeed->SetText(buf);

		m_targetSpeed->Color(0.0f, 1.0f, 0.0f);

		MoveChild(m_targetSpeed, m_navVelocityIndicatorPos[0]-26, m_navVelocityIndicatorPos[1]+26);

		m_targetSpeed->Show();
	}
	else
		m_targetSpeed->Hide();

	// update combat HUD
	Ship *enemy = static_cast<Ship *>(Pi::player->GetCombatTarget());
	m_targLeadOnscreen = false;
	m_combatDist->Hide();
	m_combatSpeed->Hide();
	if (GetCamType() == CAM_FRONT && enemy && enemy->IsOnscreen())
	{
		vector3d targpos = enemy->GetInterpolatedPositionRelTo(cam_frame);	// transforms to object space?
		matrix4x4d prot = cam_frame->GetTransform(); prot[12] = prot[13] = prot[14] = 0.0;
		vector3d targvel = enemy->GetVelocityRelTo(Pi::player) * prot;

		int laser = Equip::types[Pi::player->m_equipment.Get(Equip::SLOT_LASER, 0)].tableIndex;
		double projspeed = Equip::lasers[laser].speed;
		vector3d leadpos = targpos + targvel*(targpos.Length()/projspeed);
		leadpos = targpos + targvel*(leadpos.Length()/projspeed); 	// second order approx
		double dist = targpos.Length();

		if (leadpos.z < 0.0 && dist < 100000 && Gui::Screen::Project(leadpos, m_targLeadPos))
			m_targLeadOnscreen = true;

		// now the text speed/distance
		// want to calculate closing velocity that you couldn't counter with retros

		double vel = targvel.z;				// position should be towards
		double raccel = Pi::player->GetShipType().linThrust[ShipType::THRUSTER_REVERSE]
			/ Pi::player->GetMass();

		double c = vel / sqrt(2.0 * raccel * dist);
		if (c > 1.0) c = 1.0; if (c < -1.0) c = -1.0;
		float r = float(0.2+(c+1.0)*0.4);
		float b = float(0.2+(1.0-c)*0.4);
		char buf[1024];
			
		m_combatDist->Color(r, 0.0f, b);
		sprintf(buf, "%.0fm", dist);
		m_combatDist->SetText(buf);
		vector3d lpos = enemy->GetProjectedPos() + vector3d(20,30,0);
		MoveChild(m_combatDist, float(lpos.x), float(lpos.y));
		m_combatDist->Show();

		m_combatSpeed->Color(r, 0.0f, b);
		sprintf(buf, "%0.fm/s", vel);
		m_combatSpeed->SetText(buf);
		lpos = enemy->GetProjectedPos() + vector3d(20,44,0);
		MoveChild(m_combatSpeed, float(lpos.x), float(lpos.y));
		m_combatSpeed->Show();
	}
	Gui::Screen::LeaveOrtho();		// To save matrices
}

void WorldView::Draw()
{
	View::Draw();

	// don't draw crosshairs etc in hyperspace
	if (Pi::player->GetFlightState() == Ship::HYPERSPACE) return;

	glEnableClientState(GL_VERTEX_ARRAY);
	glColor4f(1.0f, 1.0f, 1.0f, 0.8f);
	glEnable(GL_BLEND);

	const float sz = HUD_CROSSHAIR_SIZE;
	// velocity indicator
	if (m_velocityIndicatorOnscreen) {
		const int *pos = m_velocityIndicatorPos;
		GLfloat vtx[16] = {
			pos[0]-sz, pos[1]-sz,
			pos[0]-0.5f*sz, pos[1]-0.5f*sz,
			pos[0]+sz, pos[1]-sz,
			pos[0]+0.5f*sz, pos[1]-0.5f*sz,
			pos[0]+sz, pos[1]+sz,
			pos[0]+0.5f*sz, pos[1]+0.5f*sz,
			pos[0]-sz, pos[1]+sz,
			pos[0]-0.5f*sz, pos[1]+0.5f*sz };
		glVertexPointer(2, GL_FLOAT, 0, vtx);
		glDrawArrays(GL_LINES, 0, 8);
	}

	// normal crosshairs
	if (GetCamType() == WorldView::CAM_FRONT) {
		float px = float(Gui::Screen::GetWidth())/2.0f;
		float py = float(Gui::Screen::GetHeight())/2.0f;
		GLfloat vtx[16] = {
			px-sz, py,
			px-0.5f*sz, py,
			px+sz, py,
			px+0.5f*sz, py,
			px, py-sz,
			px, py-0.5f*sz,
			px, py+sz,
			px, py+0.5f*sz };
		glVertexPointer(2, GL_FLOAT, 0, vtx);
		glDrawArrays(GL_LINES, 0, 8);
	} else if (GetCamType() == WorldView::CAM_REAR) {
		float px = float(Gui::Screen::GetWidth())/2.0f;
		float py = float(Gui::Screen::GetHeight())/2.0f;
		const float szH = 0.5*HUD_CROSSHAIR_SIZE;
		GLfloat vtx[16] = {
			px-szH, py,
			px-0.5f*szH, py,
			px+szH, py,
			px+0.5f*szH, py,
			px, py-szH,
			px, py-0.5f*szH,
			px, py+szH,
			px, py+0.5f*szH };
		glVertexPointer(2, GL_FLOAT, 0, vtx);
		glDrawArrays(GL_LINES, 0, 8);
	}

	// nav target velocity indicator
	if (m_navVelocityIndicatorOnscreen) {
		const int *pos = m_navVelocityIndicatorPos;
		glColor4f(0.0f, 1.0f, 0.0f, 0.8f);
		GLfloat vtx[16] = {
			pos[0]-sz, pos[1]-sz,
			pos[0]-0.5f*sz, pos[1]-0.5f*sz,
			pos[0]+sz, pos[1]-sz,
			pos[0]+0.5f*sz, pos[1]-0.5f*sz,
			pos[0]+sz, pos[1]+sz,
			pos[0]+0.5f*sz, pos[1]+0.5f*sz,
			pos[0]-sz, pos[1]+sz,
			pos[0]-0.5f*sz, pos[1]+0.5f*sz };
		glVertexPointer(2, GL_FLOAT, 0, vtx);
		glDrawArrays(GL_LINES, 0, 8);
	}

	glDisableClientState(GL_VERTEX_ARRAY);

	DrawTargetSquares();

	glDisable(GL_BLEND);
}

void WorldView::DrawTargetSquares()
{
	glPushAttrib(GL_CURRENT_BIT | GL_LINE_BIT);
	glLineWidth(2.0f);

	if(Pi::player->GetNavTarget()) {
		glColor3f(0.0f, 1.0f, 0.0f);
		DrawTargetSquare(Pi::player->GetNavTarget());
	}

	if(Pi::player->GetCombatTarget()) {
//		glColor3f(1.0f, 0.0f, 0.0f);
//		DrawTargetSquare(Pi::player->GetCombatTarget());

// ok, let's put the fancy stuff in here

		DrawCombatTargetIndicator(static_cast<Ship *>(Pi::player->GetCombatTarget()));
	}

	glPopAttrib();
}


void WorldView::DrawCombatTargetIndicator(const Ship* const target)
{
	if (!target->IsOnscreen()) return;
	vector3d pos1 = target->GetProjectedPos();
	vector3d pos2 = m_targLeadPos;
	vector3d dir = (pos2 - pos1); dir.z = 0.0;
	if (dir.Length() == 0.0 || !m_targLeadOnscreen) dir = vector3d(1,0,0);
	else dir = dir.Normalized();

	float x1 = float(pos1.x), y1 = float(pos1.y);
	float x2 = float(pos2.x), y2 = float(pos2.y);
	float xd = float(dir.x), yd = float(dir.y);

	glColor4f(1.0f, 0.0f, 0.0f, 0.5f);
	GLfloat vtx[28] = {
		x1+10*xd, y1+10*yd,	x1+20*xd, y1+20*yd,		// target crosshairs
		x1-10*xd, y1-10*yd,	x1-20*xd, y1-20*yd,
		x1-10*yd, y1+10*xd,	x1-20*yd, y1+20*xd,
		x1+10*yd, y1-10*xd,	x1+20*yd, y1-20*xd,

		x2-10*xd, y2-10*yd,	x2+10*xd, y2+10*yd,		// lead crosshairs
		x2-10*yd, y2+10*xd,	x2+10*yd, y2-10*xd,

		x1+20*xd, y1+20*yd,	x2-10*xd, y2-10*yd,		// line between crosshairs
	};
	glEnableClientState(GL_VERTEX_ARRAY);
	glVertexPointer(2, GL_FLOAT, 0, vtx);
	glDrawArrays(GL_LINES, 0, 8);
	if (m_targLeadOnscreen) glDrawArrays(GL_LINES, 8, 6);
	glDisableClientState(GL_VERTEX_ARRAY);

}

void WorldView::DrawTargetSquare(const Body* const target)
{
	if(target->IsOnscreen()) {
		const vector3d& _pos = target->GetProjectedPos();
		const float x1 = float(_pos.x - WorldView::PICK_OBJECT_RECT_SIZE * 0.5);
		const float x2 = float(x1 + WorldView::PICK_OBJECT_RECT_SIZE);
		const float y1 = float(_pos.y - WorldView::PICK_OBJECT_RECT_SIZE * 0.5);
		const float y2 = float(y1 + WorldView::PICK_OBJECT_RECT_SIZE);

		GLfloat vtx[8] = {
			x1, y1,
			x2, y1,
			x2, y2,
			x1, y2 };
		glEnableClientState(GL_VERTEX_ARRAY);
		glVertexPointer(2, GL_FLOAT, 0, vtx);
		glDrawArrays(GL_LINE_LOOP, 0, 4);
		glDisableClientState(GL_VERTEX_ARRAY);
	}
}

void WorldView::MouseButtonDown(int button, int x, int y)
{
	if (GetCamType() == CAM_EXTERNAL)
	{
		const float ft = Pi::GetFrameTime();
		if (Pi::MouseButtonState(SDL_BUTTON_WHEELDOWN))
				m_externalViewDist += 400*ft;
		if (Pi::MouseButtonState(SDL_BUTTON_WHEELUP))
				m_externalViewDist -= 400*ft;
	}
}<|MERGE_RESOLUTION|>--- conflicted
+++ resolved
@@ -724,13 +724,8 @@
 				text += "Hyperspace arrival cloud remnant";
 			}
 			else {
-<<<<<<< HEAD
-				const SystemPath *dest = ship->GetHyperspaceTarget();
-				Sector s(dest->sectorX, dest->sectorY, dest->sectorZ);
-=======
 				const SystemPath dest = ship->GetHyperspaceDest();
-				Sector s(dest.sectorX, dest.sectorY);
->>>>>>> 34b33f7c
+				Sector s(dest.sectorX, dest.sectorY, dest.sectorZ);
 				text += stringf(512,
 					"Hyperspace %s cloud\n"
 					"Ship mass: %dt\n"
