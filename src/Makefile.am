--- conflicted
+++ resolved
@@ -44,11 +44,8 @@
 	Frame.h \
 	GalacticView.h \
 	Game.h \
-<<<<<<< HEAD
 	GameLog.h \
-=======
 	GasGiant.h \
->>>>>>> 5e3af71d
 	GeoSphere.h \
 	HudTrail.h \
 	HyperspaceCloud.h \
@@ -162,11 +159,6 @@
 	CameraController.cpp \
 	CargoBody.cpp \
 	Color.cpp \
-<<<<<<< HEAD
-	Colors.cpp \
-	ChatForm.cpp \
-=======
->>>>>>> 5e3af71d
 	CityOnPlanet.cpp \
 	CRC32.cpp \
 	DeathView.cpp \
@@ -181,11 +173,8 @@
 	Frame.cpp \
 	GalacticView.cpp \
 	Game.cpp \
-<<<<<<< HEAD
 	GameLog.cpp \
-=======
 	GasGiant.cpp \
->>>>>>> 5e3af71d
 	GeoPatch.cpp \
 	GeoPatchContext.cpp \
 	GeoPatchID.cpp \
