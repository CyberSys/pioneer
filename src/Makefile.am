--- conflicted
+++ resolved
@@ -383,8 +383,6 @@
 if BUILD_POSIX
     pioneer_LDADD += posix/libposix.a
     modelviewer_LDADD += posix/libposix.a
-<<<<<<< HEAD
-=======
 endif
 
 if HAVE_WINDRES
@@ -393,5 +391,4 @@
 pioneer_SOURCES += win32/pioneer.rc
 .rc.o:
 	$(AM_V_GEN)$(MXE_WINDRES) $< $@
->>>>>>> e12d297c
 endif