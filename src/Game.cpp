#include "Game.h"
#include "Space.h"
#include "Player.h"
#include "Body.h"
#include "SpaceStation.h"
#include "HyperspaceCloud.h"
#include "Pi.h"
#include "ShipCpanel.h"
#include "Sfx.h"
#include "MathUtil.h"
#include "SectorView.h"
#include "WorldView.h"
#include "GalacticView.h"
#include "SystemView.h"
#include "SystemInfoView.h"
#include "SpaceStationView.h"
#include "InfoView.h"
#include "ObjectViewerView.h"
<<<<<<< HEAD
#include "render/Renderer.h"
=======
#include "graphics/Renderer.h"
>>>>>>> 8896ba3e

static const int  s_saveVersion   = 45;
static const char s_saveStart[]   = "PIONEER";
static const char s_saveEnd[]     = "END";

Game::Game(const SystemPath &path) :
	m_time(0),
	m_state(STATE_NORMAL),
	m_wantHyperspace(false),
	m_timeAccel(TIMEACCEL_1X),
	m_requestedTimeAccel(TIMEACCEL_1X),
	m_forceTimeAccel(false)
{
	CreatePlayer();

	m_space.Reset(new Space(this, path));
	SpaceStation *station = static_cast<SpaceStation*>(m_space->FindBodyForPath(&path));
	assert(station);

	m_space->AddBody(m_player.Get());

	m_player->Enable();
	m_player->SetFrame(station->GetFrame());
	m_player->SetDockedWith(station, 0);

	CreateViews();
}

Game::Game(const SystemPath &path, const vector3d &pos) :
	m_time(0),
	m_state(STATE_NORMAL),
	m_wantHyperspace(false),
	m_timeAccel(TIMEACCEL_1X),
	m_requestedTimeAccel(TIMEACCEL_1X),
	m_forceTimeAccel(false)
{
	CreatePlayer();

	m_space.Reset(new Space(this, path));
	Body *b = m_space->FindBodyForPath(&path);
	assert(b);

	m_space->AddBody(m_player.Get());

	m_player->Enable();
	m_player->SetFrame(b->GetFrame());

	m_player->SetPosition(pos);
	m_player->SetVelocity(vector3d(0,0,0));

	CreateViews();
}

Game::~Game()
{
	DestroyViews();

	// XXX this shutdown sequence is critical:
	// 1- RemoveBody marks the Player for removal from Space,
	// 2- Space is destroyed, which actually goes through its removal list,
	//    removes the Player from Space and calls SetFrame(0) on it, which unlinks
	//    any references it has to other Space items
	// 3- Player is destroyed
	//
	// note that because of the declaration order of m_space and m_player in Game,
	// without these explicit Reset() calls, m_player would be deleted before m_space is,
	// which causes problems because then when Space is destroyed it tries to reference
	// the deleted Player object (to call SetFrame(0))
	//
	// ideally we'd split Player out into two objects, the physics part that
	// is owned by the space, and the game part that holds all the player
	// attributes and whatever else

	m_space->RemoveBody(m_player.Get());
	m_space.Reset();
	m_player.Reset();
}

Game::Game(Serializer::Reader &rd) :
	m_timeAccel(TIMEACCEL_PAUSED),
	m_requestedTimeAccel(TIMEACCEL_PAUSED),
	m_forceTimeAccel(false)
{
	// signature check
	for (Uint32 i = 0; i < strlen(s_saveStart)+1; i++)
		if (rd.Byte() != s_saveStart[i]) throw SavedGameCorruptException();

	// version check
	rd.SetStreamVersion(rd.Int32());
	fprintf(stderr, "savefile version: %d\n", rd.StreamVersion());
	if (rd.StreamVersion() != s_saveVersion) {
		fprintf(stderr, "can't load savefile, expected version: %d\n", s_saveVersion);
		throw SavedGameCorruptException();
	}

	Serializer::Reader section;

	// space, all the bodies and things
	section = rd.RdSection("Space");
	m_space.Reset(new Space(this, section));

	
	// game state and space transition state
	section = rd.RdSection("Game");

	m_player.Reset(static_cast<Player*>(m_space->GetBodyByIndex(section.Int32())));

	// hyperspace clouds being brought over from the previous system
	Uint32 nclouds = section.Int32();
	for (Uint32 i = 0; i < nclouds; i++)
		m_hyperspaceClouds.push_back(static_cast<HyperspaceCloud*>(Body::Unserialize(section, 0)));
	
	m_time = section.Double();
	m_state = State(section.Int32());

	m_wantHyperspace = section.Bool();
	m_hyperspaceProgress = section.Double();
	m_hyperspaceDuration = section.Double();
	m_hyperspaceEndTime = section.Double();


	// system political stuff
	section = rd.RdSection("Polit");
	Polit::Unserialize(section);


	// views
	LoadViews(rd);


	// lua
	section = rd.RdSection("LuaModules");
	Pi::luaSerializer->Unserialize(section);


	// signature check
	for (Uint32 i = 0; i < strlen(s_saveEnd)+1; i++)
		if (rd.Byte() != s_saveEnd[i]) throw SavedGameCorruptException();
}

void Game::Serialize(Serializer::Writer &wr)
{
	// leading signature
	for (Uint32 i = 0; i < strlen(s_saveStart)+1; i++)
		wr.Byte(s_saveStart[i]);
	
	// version
	wr.Int32(s_saveVersion);

	Serializer::Writer section;

	// space, all the bodies and things
	m_space->Serialize(section);
	wr.WrSection("Space", section.GetData());

	
	// game state and space transition state
	section = Serializer::Writer();

	section.Int32(m_space->GetIndexForBody(m_player.Get()));

	// hyperspace clouds being brought over from the previous system
	section.Int32(m_hyperspaceClouds.size());
	for (std::list<HyperspaceCloud*>::const_iterator i = m_hyperspaceClouds.begin(); i != m_hyperspaceClouds.end(); ++i)
		(*i)->Serialize(section, m_space.Get());

	section.Double(m_time);
	section.Int32(Uint32(m_state));

	section.Bool(m_wantHyperspace);
	section.Double(m_hyperspaceProgress);
	section.Double(m_hyperspaceDuration);
	section.Double(m_hyperspaceEndTime);
	
	wr.WrSection("Game", section.GetData());


	// system political data (crime etc)
	section = Serializer::Writer();
	Polit::Serialize(section);
	wr.WrSection("Polit", section.GetData());


	// views. must be saved in init order
	section = Serializer::Writer();
	Pi::cpan->Save(section);
	wr.WrSection("ShipCpanel", section.GetData());
	
	section = Serializer::Writer();
	Pi::sectorView->Save(section);
	wr.WrSection("SectorView", section.GetData());

	section = Serializer::Writer();
	Pi::worldView->Save(section);
	wr.WrSection("WorldView", section.GetData());


	// lua
	section = Serializer::Writer();
	Pi::luaSerializer->Serialize(section);
	wr.WrSection("LuaModules", section.GetData());


	// trailing signature
	for (Uint32 i = 0; i < strlen(s_saveEnd)+1; i++)
		wr.Byte(s_saveEnd[i]);
}

void Game::TimeStep(float step)
{
	m_space->TimeStep(step);

	// XXX ui updates, not sure if they belong here
	Pi::cpan->TimeStepUpdate(step);
	Sfx::TimeStepAll(step, m_space->GetRootFrame());

	m_time += step;

	if (m_state == STATE_HYPERSPACE) {
		if (Pi::game->GetTime() > m_hyperspaceEndTime) {
			SwitchToNormalSpace();
			m_player->EnterSystem();
			RequestTimeAccel(TIMEACCEL_1X);
		}
		else
			m_hyperspaceProgress += step;
		return;
	}

	if (m_wantHyperspace) {
		assert(m_state == STATE_NORMAL);
		SwitchToHyperspace();
		return;
	}
}

bool Game::UpdateTimeAccel()
{
	// don't modify the timeaccel if the game is paused
	if (m_requestedTimeAccel == Game::TIMEACCEL_PAUSED) {
		m_timeAccel = Game::TIMEACCEL_PAUSED;
		return false;
	}

	TimeAccel newTimeAccel = m_requestedTimeAccel;

	// ludicrous speed
	if (m_player->GetFlightState() == Ship::HYPERSPACE) {
		newTimeAccel = Game::TIMEACCEL_HYPERSPACE;
		RequestTimeAccel(newTimeAccel);
	}

	// force down to timeaccel 1 during the docking sequence
	else if (m_player->GetFlightState() == Ship::DOCKING) {
		newTimeAccel = std::min(newTimeAccel, Game::TIMEACCEL_1X);
		RequestTimeAccel(newTimeAccel);
	}

	// normal flight
	else if (m_player->GetFlightState() == Ship::FLYING) {

		// special timeaccel lock rules while in alert
		if (m_player->GetAlertState() == Ship::ALERT_SHIP_NEARBY)
			newTimeAccel = std::min(newTimeAccel, Game::TIMEACCEL_10X);
		else if (m_player->GetAlertState() == Ship::ALERT_SHIP_FIRING)
			newTimeAccel = std::min(newTimeAccel, Game::TIMEACCEL_1X);

		else if (!m_forceTimeAccel) {
			// check we aren't too near to objects for timeaccel //
			for (Space::BodyIterator i = m_space->BodiesBegin(); i != m_space->BodiesEnd(); ++i) {
				if ((*i) == m_player) continue;
				if ((*i)->IsType(Object::HYPERSPACECLOUD)) continue;
			
				vector3d toBody = m_player->GetPosition() - (*i)->GetPositionRelTo(m_player->GetFrame());
				double dist = toBody.Length();
				double rad = (*i)->GetBoundingRadius();

				if (dist < 1000.0) {
					newTimeAccel = std::min(newTimeAccel, Game::TIMEACCEL_1X);
				} else if (dist < std::min(rad+0.0001*AU, rad*1.1)) {
					newTimeAccel = std::min(newTimeAccel, Game::TIMEACCEL_10X);
				} else if (dist < std::min(rad+0.001*AU, rad*5.0)) {
					newTimeAccel = std::min(newTimeAccel, Game::TIMEACCEL_100X);
				} else if (dist < std::min(rad+0.01*AU,rad*10.0)) {
					newTimeAccel = std::min(newTimeAccel, Game::TIMEACCEL_1000X);
				} else if (dist < std::min(rad+0.1*AU, rad*1000.0)) {
					newTimeAccel = std::min(newTimeAccel, Game::TIMEACCEL_10000X);
				}
			}
		}
	}

	// no change
	if (newTimeAccel == m_timeAccel)
		return false;
	
	m_timeAccel = newTimeAccel;
	return true;
}

void Game::WantHyperspace()
{
	assert(m_state == STATE_NORMAL);
	m_wantHyperspace = true;
}

double Game::GetHyperspaceArrivalProbability() const
{
	double progress = m_hyperspaceProgress / m_hyperspaceDuration;
	const double fudge = 4.0;
	const double scale = 1.0 / (1.0 - exp(-fudge));
	return scale * (1.0 - exp(-fudge * progress));
}

void Game::SwitchToHyperspace()
{
	// remember where we came from so we can properly place the player on exit
	m_hyperspaceSource = m_space->GetStarSystem()->GetPath();

	const SystemPath &dest = m_player->GetHyperspaceDest();

	// find all the departure clouds, convert them to arrival clouds and store
	// them for the next system
	m_hyperspaceClouds.clear();
	for (Space::BodyIterator i = m_space->BodiesBegin(); i != m_space->BodiesEnd(); ++i) {

		if (!(*i)->IsType(Object::HYPERSPACECLOUD)) continue;

		// only want departure clouds with ships in them
		HyperspaceCloud *cloud = static_cast<HyperspaceCloud*>(*i);
		if (cloud->IsArrival() || cloud->GetShip() == 0)
			continue;

		// make sure they're going to the same place as us
		if (!dest.IsSameSystem(cloud->GetShip()->GetHyperspaceDest()))
			continue;

		// remove it from space
		m_space->RemoveBody(cloud);

		// player and the clouds are coming to the next system, but we don't
		// want the player to have any memory of what they were (we're just
		// reusing them for convenience). tell the player it was deleted so it
		// can clean up
		m_player->NotifyRemoved(cloud);

		// turn the cloud arround
		cloud->GetShip()->SetHyperspaceDest(m_hyperspaceSource);
		cloud->SetIsArrival(true);

		// and remember it
		m_hyperspaceClouds.push_back(cloud);
	}

	printf(SIZET_FMT " clouds brought over\n", m_hyperspaceClouds.size());

	// remove the player from space
	m_space->RemoveBody(m_player.Get());

	// create hyperspace :)
	m_space.Reset(new Space(this));

	// put the player in it
	m_player->SetFrame(m_space->GetRootFrame());
	m_space->AddBody(m_player.Get());

	// put player at the origin. kind of unnecessary since it won't be moving
	// but at least it gives some consistency
	m_player->SetPosition(vector3d(0,0,0));
	m_player->SetVelocity(vector3d(0,0,0));
	m_player->SetRotMatrix(matrix4x4d::Identity());

	// animation and end time counters
	m_hyperspaceProgress = 0;
	m_hyperspaceDuration = m_player->GetHyperspaceDuration();
	m_hyperspaceEndTime = Pi::game->GetTime() + m_hyperspaceDuration;

	m_state = STATE_HYPERSPACE;
	m_wantHyperspace = false;

	printf("Started hyperspacing...\n");
}

void Game::SwitchToNormalSpace()
{
	// remove the player from hyperspace
	m_space->RemoveBody(m_player.Get());

	// create a new space for the system
	const SystemPath &dest = m_player->GetHyperspaceDest();
	m_space.Reset(new Space(this, dest));

	// put the player in it
	m_player->SetFrame(m_space->GetRootFrame());
	m_space->AddBody(m_player.Get());

	// place it
	m_player->SetPosition(m_space->GetHyperspaceExitPoint(m_hyperspaceSource));
	m_player->SetVelocity(vector3d(0,0,-100.0));
	m_player->SetRotMatrix(matrix4x4d::Identity());

	// place the exit cloud
	HyperspaceCloud *cloud = new HyperspaceCloud(0, Pi::game->GetTime(), true);
	cloud->SetFrame(m_space->GetRootFrame());
	cloud->SetPosition(m_player->GetPosition());
	m_space->AddBody(cloud);

	for (std::list<HyperspaceCloud*>::iterator i = m_hyperspaceClouds.begin(); i != m_hyperspaceClouds.end(); ++i) {
		cloud = *i;

		cloud->SetFrame(m_space->GetRootFrame());
		cloud->SetPosition(m_space->GetHyperspaceExitPoint(m_hyperspaceSource));

		m_space->AddBody(cloud);

		if (cloud->GetDueDate() < Pi::game->GetTime()) {
			// they emerged from hyperspace some time ago
			Ship *ship = cloud->EvictShip();

			ship->SetFrame(m_space->GetRootFrame());
			ship->SetVelocity(vector3d(0,0,-100.0));
			ship->SetRotMatrix(matrix4x4d::Identity());
			ship->Enable();
			ship->SetFlightState(Ship::FLYING);

			const SystemPath &sdest = ship->GetHyperspaceDest();
			if (sdest.IsSystemPath()) {
				// travelling to the system as a whole, so just dump them on
				// the cloud - we can't do any better in this case
				ship->SetPosition(cloud->GetPosition());
			}

			else {
				// on their way to a body. they're already in-system so we
				// want to simulate some travel to their destination. we
				// naively assume full accel for half the distance, flip and
				// full brake for the rest.
				Body *target_body = m_space->FindBodyForPath(&sdest);
				double dist_to_target = cloud->GetPositionRelTo(target_body).Length();
				double half_dist_to_target = dist_to_target / 2.0;
				double accel = -(ship->GetShipType().linThrust[ShipType::THRUSTER_FORWARD] / ship->GetMass());
				double travel_time = Pi::game->GetTime() - cloud->GetDueDate();

				// I can't help but feel some actual math would do better here
				double speed = 0;
				double dist = 0;
				while (travel_time > 0 && dist <= half_dist_to_target) {
					speed += accel;
					dist += speed;
					travel_time--;
				}
				while (travel_time > 0 && dist < dist_to_target) {
					speed -= accel;
					dist += speed;
					travel_time--;
				}

				if (travel_time <= 0) {
					vector3d pos =
						target_body->GetPositionRelTo(m_space->GetRootFrame()) +
						cloud->GetPositionRelTo(target_body).Normalized() * (dist_to_target - dist);
					ship->SetPosition(pos);
				}

				else {
					// ship made it with time to spare. just put it somewhere
					// near the body. the script should be issuing a dock or
					// flyto command in onEnterSystem so it should sort it
					// itself out long before the player can get near
					
					SBody *sbody = m_space->GetStarSystem()->GetBodyByPath(&sdest);
					if (sbody->type == SBody::TYPE_STARPORT_ORBITAL) {
						ship->SetFrame(target_body->GetFrame());
						ship->SetPosition(MathUtil::RandomPointOnSphere(1000.0)*1000.0); // somewhere 1000km out
					}

					else {
						if (sbody->type == SBody::TYPE_STARPORT_SURFACE) {
							sbody = sbody->parent;
							SystemPath path = m_space->GetStarSystem()->GetPathOf(sbody);
							target_body = m_space->FindBodyForPath(&path);
						}

						double sdist = sbody->GetRadius()*2.0;

						ship->SetFrame(target_body->GetFrame());
						ship->SetPosition(MathUtil::RandomPointOnSphere(sdist));
					}
				}
			}

			m_space->AddBody(ship);

			Pi::luaOnEnterSystem->Queue(ship);
		}
	}
	m_hyperspaceClouds.clear();

	m_state = STATE_NORMAL;
}

const float Game::s_timeAccelRates[] = {
	0.0f,       // paused
	1.0f,       // 1x
	10.0f,      // 10x
	100.0f,     // 100x
	1000.0f,    // 1000x
	10000.0f,   // 10000x
	100000.0f   // hyperspace
};

void Game::SetTimeAccel(TimeAccel t)
{
	// don't want player to spin like mad when hitting time accel
	if ((t != m_timeAccel) && (t > TIMEACCEL_1X)) {
		m_player->SetAngVelocity(vector3d(0,0,0));
		m_player->SetTorque(vector3d(0,0,0));
		m_player->SetAngThrusterState(vector3d(0.0));
	}

	// Give all ships a half-step acceleration to stop autopilot overshoot
	if (t < m_timeAccel)
		for (Space::BodyIterator i = m_space->BodiesBegin(); i != m_space->BodiesEnd(); ++i)
			if ((*i)->IsType(Object::SHIP))
				(static_cast<DynamicBody*>(*i))->ApplyAccel(0.5f * GetTimeStep());

	m_timeAccel = t;

	if (m_timeAccel == TIMEACCEL_PAUSED || m_timeAccel == TIMEACCEL_HYPERSPACE) {
		m_requestedTimeAccel = m_timeAccel;
		m_forceTimeAccel = false;
	}
}

void Game::RequestTimeAccel(TimeAccel t, bool force)
{
	m_requestedTimeAccel = t;
	m_forceTimeAccel = force;
}

void Game::CreatePlayer()
{
	// XXX this should probably be in lua somewhere
	m_player.Reset(new Player("Eagle Long Range Fighter"));
	m_player->m_equipment.Set(Equip::SLOT_ENGINE, 0, Equip::DRIVE_CLASS1);
	m_player->m_equipment.Set(Equip::SLOT_LASER, 0, Equip::PULSECANNON_1MW);
	m_player->m_equipment.Add(Equip::HYDROGEN, 1);
	m_player->m_equipment.Add(Equip::ATMOSPHERIC_SHIELDING);
	m_player->m_equipment.Add(Equip::MISSILE_GUIDED);
	m_player->m_equipment.Add(Equip::MISSILE_GUIDED);
	m_player->m_equipment.Add(Equip::AUTOPILOT);
	m_player->m_equipment.Add(Equip::SCANNER);
	m_player->UpdateMass();
	m_player->SetMoney(10000);
}

// XXX this should be in some kind of central UI management class that
// creates a set of UI views held by the game. right now though the views
// are rather fundamentally tied to their global points and assume they
// can all talk to each other. given the difficulty of disentangling all
// that and the impending move to Rocket, its better right now to just
// manage creation and destruction here to get the timing and order right
void Game::CreateViews()
{
	Pi::SetView(0);

	// XXX views expect Pi::game and Pi::player to exist
	Pi::game = this;
	Pi::player = m_player.Get();

	Pi::cpan = new ShipCpanel(Pi::renderer);
	Pi::sectorView = new SectorView();
	Pi::worldView = new WorldView();
	Pi::galacticView = new GalacticView();
	Pi::systemView = new SystemView();
	Pi::systemInfoView = new SystemInfoView();
	Pi::spaceStationView = new SpaceStationView();
	Pi::infoView = new InfoView();

	// view manager will handle setting this probably
	Pi::galacticView->SetRenderer(Pi::renderer);
	Pi::infoView->SetRenderer(Pi::renderer);
	Pi::sectorView->SetRenderer(Pi::renderer);
	Pi::systemInfoView->SetRenderer(Pi::renderer);
	Pi::systemView->SetRenderer(Pi::renderer);
	Pi::worldView->SetRenderer(Pi::renderer);

#if WITH_OBJECTVIEWER
	Pi::objectViewerView = new ObjectViewerView();
	Pi::objectViewerView->SetRenderer(Pi::renderer);
#endif
}

// XXX mostly a copy of CreateViews
void Game::LoadViews(Serializer::Reader &rd)
{
	Pi::SetView(0);

	// XXX views expect Pi::game and Pi::player to exist
	Pi::game = this;
	Pi::player = m_player.Get();

	Serializer::Reader section = rd.RdSection("ShipCpanel");
	Pi::cpan = new ShipCpanel(section, Pi::renderer);

	section = rd.RdSection("SectorView");
	Pi::sectorView = new SectorView(section);

	section = rd.RdSection("WorldView");
	Pi::worldView = new WorldView(section);

	Pi::galacticView = new GalacticView();
	Pi::systemView = new SystemView();
	Pi::systemInfoView = new SystemInfoView();
	Pi::spaceStationView = new SpaceStationView();
	Pi::infoView = new InfoView();

#if WITH_OBJECTVIEWER
	Pi::objectViewerView = new ObjectViewerView();
	Pi::objectViewerView->SetRenderer(Pi::renderer);
#endif

	Pi::galacticView->SetRenderer(Pi::renderer);
	Pi::infoView->SetRenderer(Pi::renderer);
	Pi::sectorView->SetRenderer(Pi::renderer);
	Pi::systemInfoView->SetRenderer(Pi::renderer);
	Pi::systemView->SetRenderer(Pi::renderer);
	Pi::worldView->SetRenderer(Pi::renderer);
}

void Game::DestroyViews()
{
	Pi::SetView(0);

#if WITH_OBJECTVIEWER
	delete Pi::objectViewerView;
#endif

	delete Pi::infoView;
	delete Pi::spaceStationView;
	delete Pi::systemInfoView;
	delete Pi::systemView;
	delete Pi::galacticView;
	delete Pi::worldView;
	delete Pi::sectorView;
	delete Pi::cpan;

	Pi::objectViewerView = 0;
	Pi::infoView = 0;
	Pi::spaceStationView = 0;
	Pi::systemInfoView = 0;
	Pi::systemView = 0;
	Pi::galacticView = 0;
	Pi::worldView = 0;
	Pi::sectorView = 0;
	Pi::cpan = 0;
}<|MERGE_RESOLUTION|>--- conflicted
+++ resolved
@@ -16,11 +16,7 @@
 #include "SpaceStationView.h"
 #include "InfoView.h"
 #include "ObjectViewerView.h"
-<<<<<<< HEAD
-#include "render/Renderer.h"
-=======
 #include "graphics/Renderer.h"
->>>>>>> 8896ba3e
 
 static const int  s_saveVersion   = 45;
 static const char s_saveStart[]   = "PIONEER";
