--- conflicted
+++ resolved
@@ -17,12 +17,8 @@
 	Planet();
 	virtual ~Planet();
 
-<<<<<<< HEAD
 	virtual double GetClipRadius() const { return m_clipRadius; }
-	virtual void SubRender(Graphics::Renderer *r, const vector3d &camPos);
-=======
 	virtual void SubRender(Graphics::Renderer *r, const Camera *camera, const vector3d &camPos);
->>>>>>> 70667cd5
 
 	void GetAtmosphericState(double dist, double *outPressure, double *outDensity) const;
 
@@ -34,12 +30,8 @@
 	virtual void Load(Serializer::Reader &rd, Space *space);
 
 private:
-<<<<<<< HEAD
 	void GenerateRings(Graphics::Renderer *renderer);
-	void DrawGasGiantRings(Graphics::Renderer *r);
-=======
 	void DrawGasGiantRings(Graphics::Renderer *r, const Camera *camera);
->>>>>>> 70667cd5
 	void DrawAtmosphere(Graphics::Renderer *r, const vector3d &camPos);
 
 	double m_clipRadius;
