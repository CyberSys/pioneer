--- conflicted
+++ resolved
@@ -10,7 +10,6 @@
 class LuaContext {
 public:
 
-<<<<<<< HEAD
 	static inline UI::Widget *_get_implicit_widget(lua_State *l)
 	{
 		// context is always the first arg, don't reuse it
@@ -31,7 +30,8 @@
 		UI::Widget *w = _get_implicit_widget(l);
 		if (!w) return;
 		s->SetInnerWidget(w);
-=======
+	}
+
 	static inline Uint32 _unpack_flags(lua_State *l, int idx, const char *constants) {
 		int table = lua_absindex(l, idx);
 
@@ -51,7 +51,6 @@
 		LUA_DEBUG_END(l, 0);
 
 		return flags;
->>>>>>> 8b9a5323
 	}
 
 	static int l_hbox(lua_State *l) {
